import astropy.constants as c
import astropy.units as u
import pandas as pd
import numpy as np
import os
from scipy import optimize 
import PyMieScatt as ps

from .root_functions import advdiff, vfall,vfall_find_root,qvs_below_model, find_cond_t, solve_force_balance
from .calc_mie import fort_mie_calc, calc_new_mieff
from . import gas_properties
from . import pvaps
from .justplotit import plot_format, find_nearest_1d

from .direct_mmr_solver import direct_solver


def compute(atmo, directory = None, as_dict = True, og_solver = True, 
    direct_tol=1e-15, refine_TP = True, og_vfall=True, analytical_rg = True, do_virtual=True,
    force_pvap=None):

    """
    Top level program to run eddysed. Requires running `Atmosphere` class 
    before running this. 
    
    Parameters
    ----------
    atmo : class 
        `Atmosphere` class 
    directory : str, optional 
        Directory string that describes where refrind files are 
    as_dict : bool, optional 
        Default = False. Option to view full output as dictionary
    og_solver : bool, optional
        Default=True. BETA. Contact developers before changing to False.
         Option to change mmr solver (True = original eddysed, False = new direct solver)
    direct_tol : float , optional
        Only used if og_solver =False. Default = True. 
        Tolerance for direct solver
    refine_TP : bool, optional
        Only used if og_solver =False. 
        Option to refine temperature-pressure profile for direct solver 
    og_vfall : bool, optional
        Option to use original A&M or new Khan-Richardson method for finding vfall
    analytical_rg : bool, optional
        Only used if og_solver =False. 
        Option to use analytical expression for rg, or alternatively deduce rg from calculation
        Calculation option will be most useful for future 
        inclusions of alternative particle size distributions
    do_virtual : bool 
        If the user adds an upper bound pressure that is too low. There are cases where a cloud wants to 
        form off the grid towards higher pressures. This enables that. 

    Returns 
    -------
    opd, w0, g0
        Extinction per layer, single scattering abledo, asymmetry parameter, 
        All are ndarrays that are nlayer by nwave
    dict 
        Dictionary output that contains full output. See tutorials for explanation of all output.
    """
    mmw = atmo.mmw
    mh = atmo.mh
    condensibles = atmo.condensibles

    ngas = len(condensibles)

    gas_mw = np.zeros(ngas)
    gas_mmr = np.zeros(ngas)
    rho_p = np.zeros(ngas)

    # scale-height for fsed taken at Teff (default: temp at 1bar) 
    H = atmo.r_atmos * atmo.Teff / atmo.g
    
    
    #### First we need to either grab or compute Mie coefficients #### 
    for i, igas in zip(range(ngas),condensibles) : 

        #Get gas properties including gas mean molecular weight,
        #gas mixing ratio, and the density
        run_gas = getattr(gas_properties, igas)
        gas_mw[i], gas_mmr[i], rho_p[i] = run_gas(mmw, mh=mh, gas_mmr=atmo.gas_mmr[igas])

        #Get mie files that are already saved in 
        #directory
        #eventually we will replace this with nice database 
        qext_gas, qscat_gas, cos_qscat_gas, nwave, radius,wave_in = get_mie(igas,directory)

        if i==0: 
            nradii = len(radius)
            rmin = np.min(radius)

            radius, rup, dr = get_r_grid(rmin, n_radii=nradii)
            qext = np.zeros((nwave,nradii,ngas))
            qscat = np.zeros((nwave,nradii,ngas))
            cos_qscat = np.zeros((nwave,nradii,ngas))

        #add to master matrix that contains the per gas Mie stuff
        qext[:,:,i], qscat[:,:,i], cos_qscat[:,:,i] = qext_gas, qscat_gas, cos_qscat_gas

    #Next, calculate size and concentration
    #of condensates in balance between eddy diffusion and sedimentation

    #qc = condensate mixing ratio, qt = condensate+gas mr, rg = mean radius,
    #reff = droplet eff radius, ndz = column dens of condensate, 
    #qc_path = vertical path of condensate

    #   run original eddysed code
    if og_solver:
        #here atmo.param describes the parameterization used for the variable fsed methodology
        if atmo.param == 'exp': 
            #the formalism of this is detailed in Rooney et al. 2021
            atmo.b = 6 * atmo.b * H # using constant scale-height in fsed
            fsed_in = (atmo.fsed-atmo.eps) 
        elif atmo.param == 'const':
            fsed_in = atmo.fsed
        qc, qt, rg, reff, ndz, qc_path, mixl, z_cld = eddysed(atmo.t_level, atmo.p_level, atmo.t_layer, atmo.p_layer, 
                                             condensibles, gas_mw, gas_mmr, rho_p , mmw, 
                                             atmo.g, atmo.kz, atmo.mixl, 
                                             fsed_in,
                                             atmo.b, atmo.eps, atmo.scale_h, atmo.z_top, atmo.z_alpha, min(atmo.z), atmo.param,
                                             mh, atmo.sig, rmin, nradii,
                                             atmo.d_molecule,atmo.eps_k,atmo.c_p_factor,
                                             og_vfall, supsat=atmo.supsat,verbose=atmo.verbose,do_virtual=do_virtual,
                                             force_pvap=force_pvap)
        pres_out = atmo.p_layer
        temp_out = atmo.t_layer
        z_out = atmo.z

    
    #   run new, direct solver
    else:
        fsed_in = atmo.fsed
        z_cld = None #temporary fix 
        qc, qt, rg, reff, ndz, qc_path, pres_out, temp_out, z_out,mixl = direct_solver(atmo.t_layer, atmo.p_layer,
                                             condensibles, gas_mw, gas_mmr, rho_p , mmw, 
                                             atmo.g, atmo.kz, atmo.fsed, mh,atmo.sig, rmin, nradii, 
                                             atmo.d_molecule,atmo.eps_k,atmo.c_p_factor,
                                             direct_tol, refine_TP, og_vfall, analytical_rg)

            
    #Finally, calculate spectrally-resolved profiles of optical depth, single-scattering
    #albedo, and asymmetry parameter.    
    opd, w0, g0, opd_gas = calc_optics(nwave, qc, qt, rg, reff, ndz,radius,
                                       dr,qext, qscat,cos_qscat,atmo.sig, rmin, nradii,verbose=atmo.verbose)

    if as_dict:
        if atmo.param == 'exp':
            fsed_out = fsed_in * np.exp((atmo.z - atmo.z_alpha) / atmo.b ) + atmo.eps
        else: 
            fsed_out = fsed_in 
        return create_dict(qc, qt, rg, reff, ndz,opd, w0, g0, 
                           opd_gas,wave_in, pres_out, temp_out, condensibles,
                           mh,mmw, fsed_out, atmo.sig, nradii,rmin, z_out, atmo.dz_layer, 
                           mixl, atmo.kz, atmo.scale_h, z_cld) 
    else:
        return opd, w0, g0

def create_dict(qc, qt, rg, reff, ndz,opd, w0, g0, opd_gas,wave,pressure,temperature, gas_names,
    mh,mmw,fsed,sig,nrad,rmin,z, dz_layer, mixl, kz, scale_h, z_cld):
    return {
        "pressure":pressure/1e6, 
        "pressure_unit":'bar',
        "temperature":temperature,
        "temperature_unit":'kelvin',
        "wave":wave[:,0],
        "wave_unit":'micron',
        "condensate_mmr":qc,
        "cond_plus_gas_mmr":qt,
        "mean_particle_r":rg*1e4,
        "droplet_eff_r":reff*1e4, 
        "r_units":'micron',
        "column_density":ndz,
        "column_density_unit":'#/cm^2',
        "opd_per_layer":opd, 
        "single_scattering" : w0, 
        "asymmetry": g0, 
        "opd_by_gas": opd_gas,
        "condensibles":gas_names,
        #"scalar_inputs": {'mh':mh, 'mmw':mmw,'fsed':fsed, 'sig':sig,'nrad':nrad,'rmin':rmin},
        "scalar_inputs": {'mh':mh, 'mmw':mmw,'sig':sig,'nrad':nrad,'rmin':rmin},
        "fsed": fsed,
        "altitude":z,
        "layer_thickness":dz_layer,
        "z_unit":'cm',
        'mixing_length':mixl, 
        'mixing_length_unit':'cm',
        'kz':kz, 
        'kz_unit':'cm^2/s',
        'scale_height':scale_h,
        'cloud_deck':z_cld
    }

def calc_optics(nwave, qc, qt, rg, reff, ndz,radius,dr,qext, qscat,cos_qscat,sig, rmin, nrad,verbose=False):
    """
    Calculate spectrally-resolved profiles of optical depth, single-scattering
    albedo, and asymmetry parameter.

    Parameters
    ----------
    nwave : int 
        Number of wave points 
    qc : ndarray
        Condensate mixing ratio 
    qt : ndarray 
        Gas + condensate mixing ratio 
    rg : ndarray 
        Geometric mean radius of condensate 
    reff : ndarray
        Effective (area-weighted) radius of condensate (cm)
    ndz : ndarray
        Column density of particle concentration in layer (#/cm^2)
    radius : ndarray
        Radius bin centers (cm)
    dr : ndarray
        Width of radius bins (cm)
    qscat : ndarray
        Scattering efficiency
    qext : ndarray
        Extinction efficiency
    cos_qscat : ndarray
        qscat-weighted <cos (scattering angle)>
    sig : float 
        Width of the log normal particle distribution
    verbose: bool 
        print out warnings or not


    Returns
    -------
    opd : ndarray 
        extinction optical depth due to all condensates in layer
    w0 : ndarray 
        single scattering albedo
    g0 : ndarray 
        asymmetry parameter = Q_scat wtd avg of <cos theta>
    opd_gas : ndarray
        cumulative (from top) opd by condensing vapor as geometric conservative scatterers
    """

    PI=np.pi
    nz = qc.shape[0]
    ngas = qc.shape[1]
    nrad = len(radius)

    opd_layer = np.zeros((nz, ngas))
    scat_gas = np.zeros((nz,nwave,ngas))
    ext_gas = np.zeros((nz,nwave,ngas))
    cqs_gas = np.zeros((nz,nwave,ngas))
    opd = np.zeros((nz,nwave))
    opd_gas = np.zeros((nz,ngas))
    w0 = np.zeros((nz,nwave))
    g0 = np.zeros((nz,nwave))
    warning=''
    for iz in range(nz):
        for igas in range(ngas):
            # Optical depth for conservative geometric scatterers 
            if ndz[iz,igas] > 0:

                if np.log10(rg[iz,igas]) < np.log10(rmin)+0.75*sig:
                    warning0 = f'Take caution in analyzing results. There have been a calculated particle radii off the Mie grid, which has a min radius of {rmin}cm and distribution of {sig}. The following errors:'
                    warning+='{0}cm for the {1}th gas at the {2}th grid point; '.format(str(rg[iz,igas]),str(igas),str(iz))

                r2 = rg[iz,igas]**2 * np.exp( 2*np.log( sig)**2 )
                opd_layer[iz,igas] = 2.*PI*r2*ndz[iz,igas]

                #  Calculate normalization factor (forces lognormal sum = 1.0)
                rsig = sig #the log normal particle size distribution 
                norm = 0.
                for irad in range(nrad):
                    rr = radius[irad]
                    arg1 = dr[irad] / ( np.sqrt(2.*PI)*rr*np.log(rsig) )
                    arg2 = -np.log( rr/rg[iz,igas] )**2 / ( 2*np.log(rsig)**2 )
                    norm = norm + arg1*np.exp( arg2 )
                    #print (rr, rg[iz,igas],rsig,arg1,arg2)

                # normalization
                norm = ndz[iz,igas] / norm #number density distribution

                for irad in range(nrad):
                    rr = radius[irad]
                    arg1 = dr[irad] / ( np.sqrt(2.*PI)*np.log(rsig) ) # log normal distribution is the rsig
                    arg2 = -np.log( rr/rg[iz,igas] )**2 / ( 2*np.log(rsig)**2 )
                    pir2ndz = norm*PI*rr*arg1*np.exp( arg2 )         
                    for iwave in range(nwave): 
                        scat_gas[iz,iwave,igas] = scat_gas[iz,iwave,igas]+qscat[iwave,irad,igas]*pir2ndz
                        ext_gas[iz,iwave,igas] = ext_gas[iz,iwave,igas]+qext[iwave,irad,igas]*pir2ndz
                        cqs_gas[iz,iwave,igas] = cqs_gas[iz,iwave,igas]+cos_qscat[iwave,irad,igas]*pir2ndz

                    #TO DO ADD IN CLOUD SUBLAYER KLUGE LATER 
    
    for igas in range(ngas):
        for iz in range(nz-1,-1,-1):

            if np.sum(ext_gas[iz,:,igas]) > 0:
                ibot = iz
                break
            if iz == 0:
                ibot=0
        #print(igas,ibot)
        if ibot >= nz -2:
            print("Not doing sublayer as cloud deck at the bottom of pressure grid")
            
        else:
            opd_layer[ibot+1,igas] = opd_layer[ibot,igas]*0.1
            scat_gas[ibot+1,:,igas] = scat_gas[ibot,:,igas]*0.1
            ext_gas[ibot+1,:,igas] = ext_gas[ibot,:,igas]*0.1
            cqs_gas[ibot+1,:,igas] = cqs_gas[ibot,:,igas]*0.1
            opd_layer[ibot+2,igas] = opd_layer[ibot,igas]*0.05
            scat_gas[ibot+2,:,igas] = scat_gas[ibot,:,igas]*0.05
            ext_gas[ibot+2,:,igas] = ext_gas[ibot,:,igas]*0.05
            cqs_gas[ibot+2,:,igas] = cqs_gas[ibot,:,igas]*0.05
    #Sum over gases and compute spectral optical depth profile etc
    for iz in range(nz):
        for iwave in range(nwave): 
            opd_scat = 0.
            opd_ext = 0.
            cos_qs = 0.
            for igas in range(ngas):
                opd_scat = opd_scat + scat_gas[iz,iwave,igas]
                opd_ext = opd_ext + ext_gas[iz,iwave,igas]
                cos_qs = cos_qs + cqs_gas[iz,iwave,igas]

                if( opd_scat > 0. ):
                    opd[iz,iwave] = opd_ext
                    w0[iz,iwave] = opd_scat / opd_ext
                    #if w0[iz,iwave]>1: 
                    #    w0[iz,iwave]=1.
                    g0[iz,iwave] = cos_qs / opd_scat
                    
    #cumulative optical depths for conservative geometric scatterers
    opd_tot = 0.

    for igas in range(ngas):
        opd_gas[0,igas] = opd_layer[0,igas]

        for iz in range(1,nz):
            opd_gas[iz,igas] = opd_gas[iz-1,igas] + opd_layer[iz,igas]
    if ((warning!='') & (verbose)): print(warning0+warning+' Turn off warnings by setting verbose=False.')
    return opd, w0, g0, opd_gas

def calc_optics_user_r_dist(wave_in, ndz, 
    radius, radius_unit, r_distribution, 
    qext, qscat ,cos_qscat,  verbose=False):
    """
    Calculate spectrally-resolved profiles of optical depth, single-scattering
    albedo, and asymmetry parameter for a user-input particle radius distribution

    Parameters
    ----------
    wave_in : ndarray
        your wavelength grid in microns
    ndz : float
        Column density of total particle concentration (#/cm^2) 
            Note: set to whatever, it's your free knob 
            ---- this does not directly translate to something physical because it's for all particles in your slab
            May have to use values of 1e8 or so
    radius : ndarray
        Radius bin values - the range of particle sizes of interest. Maybe measured in the lab, 
        Ensure radius_unit is specified 
    radius_unit : astropy.unit.Units
        Astropy compatible unit
    qscat : ndarray
        Scattering efficiency
    qext : ndarray
        Extinction efficiency
    cos_qscat : ndarray
        qscat-weighted <cos (scattering angle)>
    r_distribution : ndarray
        the radius distribution in each bin. Maybe measured from the lab, generated from microphysics, etc.
        Should integrate to 1. 
    verbose: bool 
        print out warnings or not


    Returns
    -------
    opd : ndarray 
        extinction optical depth due to all condensates in layer
    w0 : ndarray 
        single scattering albedo
    g0 : ndarray 
        asymmetry parameter = Q_scat wtd avg of <cos theta>
    """

    radius = (radius*radius_unit).to(u.cm)
    radius = radius.value
    
    wavenumber_grid = 1e4/wave_in
    wavenumber_grid = np.array([item[0] for item in wavenumber_grid])
    nwave = len(wavenumber_grid)
    PI=np.pi
    nrad = len(radius) ## where radius is the radius grid of the particle size distribution
    
    scat= np.zeros((nwave))
    ext = np.zeros((nwave))
    cqs = np.zeros((nwave))
    
    opd = np.zeros((nwave))
    w0 = np.zeros((nwave))
    g0 = np.zeros((nwave))
    
    opd_scat = 0.
    opd_ext = 0.
    cos_qs = 0.
                    
        #  Calculate normalization factor 
    for irad in range(nrad):
            rr = radius[irad] # the get the radius at each grid point, this is in nanometers 
    
            each_r_bin = ndz * (r_distribution[irad]) # weight the radius bin by the distribution 
            pir2ndz = PI * rr**2 * each_r_bin # find the weighted cross section
            
            for iwave in range(nwave): 
                scat[iwave] = scat[iwave] + qscat[iwave,irad]*pir2ndz 
                ext[iwave] = ext[iwave] + qext[iwave,irad]*pir2ndz
                cqs[iwave] = cqs[iwave] + cos_qscat[iwave,irad]*pir2ndz
                
                
                    # calculate the spectral optical depth profile etc
    for iwave in range(nwave): 
            opd_scat = 0.
            opd_ext = 0.
            cos_qs = 0.
            
            opd_scat = opd_scat + scat[iwave]
            opd_ext = opd_ext + ext[iwave]
            cos_qs = cos_qs + cqs[iwave]
   
                    
            if( opd_scat > 0. ):
                            opd[iwave] = opd_ext 
                            w0[iwave] = opd_scat / opd_ext
                            g0[iwave] = cos_qs / opd_scat
                    
    return opd, w0, g0, wavenumber_grid

def eddysed(t_top, p_top,t_mid, p_mid, condensibles, 
    gas_mw, gas_mmr,rho_p,mw_atmos,gravity, kz,mixl,
    fsed, b, eps, scale_h, z_top, z_alpha, z_min, param,
    mh,sig, rmin, nrad,d_molecule,eps_k,c_p_factor,
<<<<<<< HEAD
    og_vfall=True,do_virtual=True, supsat=0, verbose=True,force_pvap=None):
=======
    og_vfall=True,do_virtual=True, supsat=0, verbose=False):
>>>>>>> 8233ff15
    """
    Given an atmosphere and condensates, calculate size and concentration
    of condensates in balance between eddy diffusion and sedimentation.

    Parameters
    ----------
    t_top : ndarray
        Temperature at each layer (K)
    p_top : ndarray
        Pressure at each layer (dyn/cm^2)
    t_mid : ndarray
        Temperature at each midpoint (K)
    p_mid : ndarray 
        Pressure at each midpoint (dyn/cm^2)
    condensibles : ndarray or list of str
        List or array of condensible gas names
    gas_mw : ndarray
        Array of gas mean molecular weight from `gas_properties`
    gas_mmr : ndarray 
        Array of gas mixing ratio from `gas_properties`
    rho_p : float 
        density of condensed vapor (g/cm^3)
    mw_atmos : float 
        Mean molecular weight of the atmosphere
    gravity : float 
        Gravity of planet cgs
    kz : float or ndarray
        Kzz in cgs, either float or ndarray depending of whether or not 
        it is set as input
    fsed : float 
        Sedimentation efficiency coefficient, unitless
    b : float
        Denominator of exponential in sedimentation efficiency  (if param is 'exp')
    eps: float
        Minimum value of fsed function (if param=exp)
    scale_h : float 
        Scale height of the atmosphere
    z_top : float
        Altitude at each layer
    z_alpha : float
        Altitude at which fsed=alpha for variable fsed calculation
    param : str
        fsed parameterisation
        'const' (constant), 'exp' (exponential density derivation)
    mh : float 
        Atmospheric metallicity in NON log units (e.g. 1 for 1x solar)
    sig : float 
        Width of the log normal particle distribution
    d_molecule : float 
        diameter of atmospheric molecule (cm) (Rosner, 2000)
        (3.711e-8 for air, 3.798e-8 for N2, 2.827e-8 for H2)
        Set in Atmosphere constants 
    eps_k : float 
        Depth of the Lennard-Jones potential well for the atmosphere 
        Used in the viscocity calculation (units are K) (Rosner, 2000)
    c_p_factor : float 
        specific heat of atmosphere (erg/K/g) . Usually 7/2 for ideal gas
        diatomic molecules (e.g. H2, N2). Technically does slowly rise with 
        increasing temperature
    og_vfall : bool , optional
        optional, default = True. True does the original fall velocity calculation. 
        False does the updated one which runs a tad slower but is more consistent.
        The main effect of turning on False is particle sizes in the upper atmosphere 
        that are slightly bigger.
    do_virtual : bool,optional 
        optional, Default = True which adds a virtual layer if the 
        species condenses below the model domain.
    supsat : float, optional
        Default = 0 , Saturation factor (after condensation)

    Returns
    -------
    qc : ndarray 
        condenstate mixing ratio (g/g)
    qt : ndarray 
        gas + condensate mixing ratio (g/g)
    rg : ndarray
        geometric mean radius of condensate  cm 
    reff : ndarray
        droplet effective radius (second moment of size distrib, cm)
    ndz : ndarray 
        number column density of condensate (cm^-3)
    qc_path : ndarray 
        vertical path of condensate 
    """
    #default for everything is false, will fill in as True as we go


    did_gas_condense = [False for i in condensibles]
    t_bot = t_top[-1]
    p_bot = p_top[-1]
    z_bot = z_top[-1]
    ngas =  len(condensibles)
    nz = len(t_mid)
    qc = np.zeros((nz,ngas))
    qt  = np.zeros((nz, ngas))
    rg = np.zeros((nz, ngas))
    reff = np.zeros((nz, ngas))
    ndz = np.zeros((nz, ngas))
    fsed_layer = np.zeros((nz,ngas))
    qc_path = np.zeros(ngas)
    z_cld_out = np.zeros(ngas)

    for i, igas in zip(range(ngas), condensibles):

        q_below = gas_mmr[i]

        #include decrease in condensate mixing ratio below model domain
        if do_virtual: 
            z_cld=None
            qvs_factor = (supsat+1)*gas_mw[i]/mw_atmos
            get_pvap = getattr(pvaps, igas)
            if igas in ['Mg2SiO4','CaTiO3','CaAl12O19','FakeHaze','H2SO4','KhareHaze','SteamHaze300K','SteamHaze400K']:
                pvap = get_pvap(t_bot, p_bot, mh=mh)
            else:
                pvap = get_pvap(t_bot, mh=mh)

            qvs = qvs_factor*pvap/p_bot   
            if qvs <= q_below :   

                #find the pressure at cloud base 
                #   parameters for finding root 
                p_lo = p_bot
                p_hi = p_bot * 1e3

                #temperature gradient 
                dtdlnp = ( t_top[-2] - t_bot ) / np.log( p_bot/p_top[-2] )

                #   load parameters into qvs_below common block
                qv_dtdlnp = dtdlnp
                qv_p = p_bot
                qv_t = t_bot
                qv_gas_name = igas
                qv_factor = qvs_factor

                try:

                    p_base = optimize.root_scalar(qvs_below_model, 
                                bracket=[p_lo, p_hi], method='brentq', 
                                args=(qv_dtdlnp,qv_p, qv_t,qv_factor ,qv_gas_name,mh,q_below)
                                )#, xtol = 1e-20)

                    if verbose: print('Virtual Cloud Found: '+ qv_gas_name)
                    root_was_found = True
                except ValueError: 
                    root_was_found = False

                if root_was_found:
                    #Yes, the gas did condense (below the grid)
                    did_gas_condense[i] = True

                    p_base = p_base.root 
                    t_base = t_bot + np.log( p_bot/p_base )*dtdlnp
                    z_base = z_bot + scale_h[-1] * np.log( p_bot/p_base ) 
                    
                    #   Calculate temperature and pressure below bottom layer
                    #   by adding a virtual layer 

                    p_layer_virtual = 0.5*( p_bot + p_base )
                    t_layer_virtual = t_bot + np.log10( p_bot/p_layer_virtual )*dtdlnp

                    #we just need to overwrite 
                    #q_below from this output for the next routine
                    qc_v, qt_v, rg_v, reff_v,ndz_v,q_below, z_cld, fsed_layer_v = layer( igas, rho_p[i], 
                        #t,p layers, then t.p levels below and above
                        t_layer_virtual, p_layer_virtual, t_bot,t_base, p_bot, p_base,
                        kz[-1], mixl[-1], gravity, mw_atmos, gas_mw[i], q_below,
                        supsat, fsed, b, eps, z_bot, z_base, z_alpha, z_min, param,
                        sig,mh, rmin, nrad, d_molecule,eps_k,c_p_factor, #all scalaers
                        og_vfall, z_cld
                    )

        z_cld=None
        for iz in range(nz-1,-1,-1): #goes from BOA to TOA

            qc[iz,i], qt[iz,i], rg[iz,i], reff[iz,i],ndz[iz,i],q_below, z_cld, fsed_layer[iz,i]  = layer( igas, rho_p[i], 
                #t,p layers, then t.p levels below and above
                t_mid[iz], p_mid[iz], t_top[iz], t_top[iz+1], p_top[iz], p_top[iz+1],
                kz[iz], mixl[iz], gravity, mw_atmos, gas_mw[i], q_below,  
                supsat, fsed, b, eps, z_top[iz], z_top[iz+1], z_alpha, z_min, param,
                sig,mh, rmin, nrad, d_molecule,eps_k,c_p_factor, #all scalars
                og_vfall, z_cld,force_pvap
            )

            qc_path[i] = (qc_path[i] + qc[iz,i]*
                            ( p_top[iz+1] - p_top[iz] ) / gravity)
        z_cld_out[i] = z_cld

    return qc, qt, rg, reff, ndz, qc_path,mixl, z_cld_out

def layer(gas_name,rho_p, t_layer, p_layer, t_top, t_bot, p_top, p_bot,
    kz, mixl, gravity, mw_atmos, gas_mw, q_below,
    supsat, fsed, b, eps, z_top, z_bot, z_alpha, z_min, param,
    sig,mh, rmin, nrad, d_molecule,eps_k,c_p_factor,
    og_vfall, z_cld,force_pvap=None):
    """
    Calculate layer condensate properties by iterating on optical depth
    in one model layer (convering on optical depth over sublayers)

    gas_name : str 
        Name of condenstante 
    rho_p : float 
        density of condensed vapor (g/cm^3)
    t_layer : float 
        Temperature of layer mid-pt (K)
    p_layer : float 
        Pressure of layer mid-pt (dyne/cm^2)
    t_top : float 
        Temperature at top of layer (K)
    t_bot : float 
        Temperature at botton of layer (K)
    p_top : float 
        Pressure at top of layer (dyne/cm2)
    p_bot : float 
        Pressure at botton of layer 
    kz : float 
        eddy diffusion coefficient (cm^2/s)
    mixl : float 
        Mixing length (cm)
    gravity : float 
        Gravity of planet cgs 
    mw_atmos : float 
        Molecular weight of the atmosphere 
    gas_mw : float 
        Gas molecular weight 
    q_below : float 
        total mixing ratio (vapor+condensate) below layer (g/g)
    supsat : float 
        Super saturation factor
    fsed : float
        Sedimentation efficiency coefficient (unitless) 
    b : float
        Denominator of exponential in sedimentation efficiency  (if param is 'exp')
    eps: float
        Minimum value of fsed function (if param=exp)
    z_top : float
        Altitude at top of layer
    z_bot : float
        Altitude at bottom of layer
    z_alpha : float
        Altitude at which fsed=alpha for variable fsed calculation
    param : str
        fsed parameterisation
        'const' (constant), 'exp' (exponential density derivation)
    sig : float 
        Width of the log normal particle distribution 
    mh : float 
        Metallicity NON log soar (1=1xSolar)
    rmin : float 
        Minium radius on grid (cm)
    nrad : int 
        Number of radii on Mie grid
    d_molecule : float 
        diameter of atmospheric molecule (cm) (Rosner, 2000)
        (3.711e-8 for air, 3.798e-8 for N2, 2.827e-8 for H2)
        Set in Atmosphere constants 
    eps_k : float 
        Depth of the Lennard-Jones potential well for the atmosphere 
        Used in the viscocity calculation (units are K) (Rosner, 2000)
    c_p_factor : float 
        specific heat of atmosphere (erg/K/g) . Usually 7/2 for ideal gas
        diatomic molecules (e.g. H2, N2). Technically does slowly rise with 
        increasing temperature
    og_vfall : bool 
        Use original or new vfall calculation

    Returns
    -------
    qc_layer : ndarray 
        condenstate mixing ratio (g/g)
    qt_layer : ndarray 
        gas + condensate mixing ratio (g/g)
    rg_layer : ndarray
        geometric mean radius of condensate  cm 
    reff_layer : ndarray
        droplet effective radius (second moment of size distrib, cm)
    ndz_layer : ndarray 
        number column density of condensate (cm^-3)
    q_below : ndarray 
        total mixing ratio (vapor+condensate) below layer (g/g)
    """
    #   universal gas constant (erg/mol/K)
    nsub_max = 128
    R_GAS = 8.3143e7
    AVOGADRO = 6.02e23
    K_BOLTZ = R_GAS / AVOGADRO
    PI = np.pi 
    #   Number of levels of grid refinement used 
    nsub = 1

    #   specific gas constant for atmosphere (erg/K/g)
    r_atmos = R_GAS / mw_atmos

    #specific gas constant for cloud (erg/K/g)
    r_cloud = R_GAS/ gas_mw

    #   specific heat of atmosphere (erg/K/g)
    c_p = c_p_factor * r_atmos

    #   pressure thickness of layer
    dp_layer = p_bot - p_top
    dlnp = np.log( p_bot/p_top )

    #   temperature gradient 
    dtdlnp = ( t_top - t_bot ) / dlnp
    lapse_ratio = ( t_bot - t_top ) / dlnp / ( t_layer / c_p_factor )

    #   atmospheric density (g/cm^3)
    rho_atmos = p_layer / ( r_atmos * t_layer )

    #   atmospheric scale height (cm)
    scale_h = r_atmos * t_layer / gravity    

    #   convective velocity scale (cm/s) from mixing length theory
    w_convect = kz / mixl 

    #   atmospheric number density (molecules/cm^3)
    n_atmos = p_layer / ( K_BOLTZ*t_layer )

    #   atmospheric mean free path (cm)
    mfp = 1. / ( np.sqrt(2.)*n_atmos*PI*d_molecule**2 )

    # atmospheric viscosity (dyne s/cm^2)
    # EQN B2 in A & M 2001, originally from Rosner+2000
    # Rosner, D. E. 2000, Transport Processes in Chemically Reacting Flow Systems (Dover: Mineola)
    visc = (5./16.*np.sqrt( PI*K_BOLTZ*t_layer*(mw_atmos/AVOGADRO)) /
        ( PI*d_molecule**2 ) /
        ( 1.22 * ( t_layer / eps_k )**(-0.16) ))


    #   --------------------------------------------------------------------
    #   Top of convergence loop    
    converge = False
    while not converge: 

        #   Zero cumulative values
        qc_layer = 0.
        qt_layer = 0.
        ndz_layer = 0.
        opd_layer = 0.        

        #   total mixing ratio and pressure at bottom of sub-layer

        qt_bot_sub = q_below
        p_bot_sub = p_bot
        z_bot_sub = z_bot

        #SUBALYER 
        dp_sub = dp_layer / nsub

        for isub in range(nsub): 
            qt_below = qt_bot_sub
            p_top_sub = p_bot_sub - dp_sub
            dz_sub = scale_h * np.log( p_bot_sub/p_top_sub ) # width of layer
            p_sub = 0.5*( p_bot_sub + p_top_sub )
            #################### CHECK #####################
            z_top_sub = z_bot_sub + dz_sub
            z_sub = z_bot_sub + scale_h * np.log( p_bot_sub/p_sub ) # midpoint of layer 
            ################################################
            t_sub = t_bot + np.log( p_bot/p_sub )*dtdlnp
            qt_top, qc_sub, qt_sub, rg_sub, reff_sub,ndz_sub, z_cld, fsed_layer = calc_qc(
                    gas_name, supsat, t_sub, p_sub,r_atmos, r_cloud,
                        qt_below, mixl, dz_sub, gravity,mw_atmos,mfp,visc,
                        rho_p,w_convect, fsed, b, eps, param, z_bot_sub, z_sub, z_alpha, z_min,
                        sig,mh, rmin, nrad, og_vfall,z_cld, force_pvap)


            #   vertical sums
            qc_layer = qc_layer + qc_sub*dp_sub/gravity
            qt_layer = qt_layer + qt_sub*dp_sub/gravity
            ndz_layer = ndz_layer + ndz_sub

            if reff_sub > 0.:
                opd_layer = (opd_layer + 
                                    1.5*qc_sub*dp_sub/gravity/(rho_p*reff_sub))
    
            #   Increment values at bottom of sub-layer

            qt_bot_sub = qt_top
            p_bot_sub = p_top_sub
            z_bot_sub = z_top_sub

        #    Check convergence on optical depth
        if nsub_max == 1 :
            converge = True
        elif  nsub == 1 : 
            opd_test = opd_layer
        elif (opd_layer == 0.) or (nsub >= nsub_max): 
            converge = True
        elif ( abs( 1. - opd_test/opd_layer ) <= 1e-2 ) : 
            converge = True
        else: 
            opd_test = opd_layer
        
        nsub = nsub * 2
    #   Update properties at bottom of next layer

    q_below = qt_top

    #Get layer averages

    if opd_layer > 0. : 
        reff_layer = 1.5*qc_layer / (rho_p*opd_layer)
        lnsig2 = 0.5*np.log( sig )**2
        rg_layer = reff_layer*np.exp( -5*lnsig2 )
    else : 
        reff_layer = 0.
        rg_layer = 0.

    qc_layer = qc_layer*gravity / dp_layer
    qt_layer = qt_layer*gravity / dp_layer

    return qc_layer, qt_layer, rg_layer, reff_layer, ndz_layer,q_below, z_cld, fsed_layer

def calc_qc(gas_name, supsat, t_layer, p_layer
    ,r_atmos, r_cloud, q_below, mixl, dz_layer, gravity,mw_atmos
    ,mfp,visc,rho_p,w_convect, fsed, b, eps, param, z_bot, z_layer, z_alpha, z_min,
    sig, mh, rmin, nrad, og_vfall=True, z_cld=None,force_pvap=None):
    """
    Calculate condensate optical depth and effective radius for a layer,
    assuming geometric scatterers. 

    gas_name : str 
        Name of condensate 
    supsat : float 
        Super saturation factor 
    t_layer : float 
        Temperature of layer mid-pt (K)
    p_layer : float 
        Pressure of layer mid-pt (dyne/cm^2)
    r_atmos : float 
        specific gas constant for atmosphere (erg/K/g)
    r_cloud : float 
        specific gas constant for cloud species (erg/K/g)     
    q_below : float 
        total mixing ratio (vapor+condensate) below layer (g/g)
    mxl : float 
        convective mixing length scale (cm): no less than 1/10 scale height
    dz_layer : float 
        Thickness of layer cm 
    gravity : float 
        Gravity of planet cgs 
    mw_atmos : float 
        Molecular weight of the atmosphere 
    mfp : float 
        atmospheric mean free path (cm)
    visc : float 
        atmospheric viscosity (dyne s/cm^2)
    rho_p : float 
        density of condensed vapor (g/cm^3)
    w_convect : float    
        convective velocity scale (cm/s)
    fsed : float
        Sedimentation efficiency coefficient (unitless) 
    b : float
        Denominator of exponential in sedimentation efficiency  (if param is 'exp')
    eps: float
        Minimum value of fsed function (if param=exp)
    z_bot : float
        Altitude at bottom of layer
    z_layer : float 
        Altitude of midpoint of layer (cm)
    z_alpha : float
        Altitude at which fsed=alpha for variable fsed calculation
    param : str
        fsed parameterisation
        'const' (constant), 'exp' (exponential density derivation)
    sig : float 
        Width of the log normal particle distrubtion 
    mh : float 
        Metallicity NON log solar (1 = 1x solar)
    rmin : float 
        Minium radius on grid (cm)
    nrad : int 
        Number of radii on Mie grid
    force_pvap : float 
        Default = None 
        This will over-ride pvap and stick a cloud deck wherever you want it to go
    Returns
    -------
    qt_top : float 
        gas + condensate mixing ratio at top of layer(g/g)
    qc_layer : float 
        condenstate mixing ratio (g/g)
    qt_layer : float 
        gas + condensate mixing ratio (g/g)
    rg_layer : float
        geometric mean radius of condensate  cm 
    reff_layer : float
        droplet effective radius (second moment of size distrib, cm)
    ndz_layer : float 
        number column density of condensate (cm^-3)
    """

    get_pvap = getattr(pvaps, gas_name)
    if gas_name in ['Mg2SiO4','CaTiO3','CaAl12O19','FakeHaze','H2SO4','KhareHaze','SteamHaze300K','SteamHaze400K']:
        pvap = get_pvap(t_layer, p_layer,mh=mh)
    elif isinstance(force_pvap,float):
        pvap = force_pvap
        print('force')
    else:
        pvap = get_pvap(t_layer,mh=mh)

    if isinstance(force_pvap,type(None)):force_pvap=1e-200

    fs = supsat + 1 

    #   atmospheric density (g/cm^3)
    rho_atmos = p_layer / ( r_atmos * t_layer )    

    #   mass mixing ratio of saturated vapor (g/g)
    qvs = fs*pvap / ( (r_cloud) * t_layer ) / rho_atmos

    #   --------------------------------------------------------------------
    #   Layer is cloud free -neb-
    if( q_below < qvs ):
        qt_layer = q_below
        qt_top   = q_below
        qc_layer = 0.
        rg_layer = 0.
        reff_layer = 0.
        ndz_layer = 0.
        z_cld = z_cld
        fsed_mid = 0
    else:
        #   --------------------------------------------------------------------
        #   Cloudy layer: first calculate qt and qc at top of layer,
        #   then calculate layer averages
        if isinstance(z_cld,type(None)):
            z_cld = z_bot
        else:
            z_cld = z_cld

        #   range of mixing ratios to search (g/g)
        qhi = q_below
        qlo = qhi / 1e3

        #   load parameters into advdiff common block

        ad_qbelow = q_below
        ad_qvs = qvs
        ad_mixl = mixl
        ad_dz = dz_layer
        ad_rainf = fsed

        #   Find total vapor mixing ratio at top of layer
        #find_root = True
        #while find_root:
        #    try:
        #        qt_top = optimize.root_scalar(advdiff, bracket=[qlo, qhi], method='brentq',
        #                    args=(ad_qbelow,ad_qvs, ad_mixl,ad_dz ,ad_rainf,
        #                        z_bot, b, eps, param)
        #                        )#, xtol = 1e-20)
        #        find_root = False
        #    except ValueError:
        #        qlo = qlo/10
        #
        #qt_top = qt_top.root
        if param == "const":
            qt_top = qvs + (q_below - qvs) * np.exp(-fsed * dz_layer / mixl)
        elif param == "exp":
            fs = fsed / np.exp(z_alpha / b)
            qt_top = qvs + (q_below - qvs) * np.exp( - b * fs / mixl * np.exp(z_bot/b) 
                            * (np.exp(dz_layer/b) -1) + eps*dz_layer/mixl)
        print('qt_top',qt_top)
        #   Use trapezoid rule (for now) to calculate layer averages
        #   -- should integrate exponential
        qt_layer = 0.5*( q_below + qt_top )


        #   Find total condensate mixing ratio
        qc_layer = np.max( [0., qt_layer - qvs] )

        #   --------------------------------------------------------------------
        #   Find <rw> corresponding to <w_convect> using function vfall()

        #   range of particle radii to search (cm)
        rlo = 1.e-10
        rhi = 10.
        
        #   precision of vfall solution (cm/s)
        find_root = True
        while find_root:
            try:
                if og_vfall:
                    rw_temp = optimize.root_scalar(vfall_find_root, bracket=[rlo, rhi], method='brentq', 
                            args=(gravity,mw_atmos,mfp,visc,t_layer,p_layer, rho_p,w_convect))
                else:
                    rw_temp = solve_force_balance("rw", w_convect, gravity, mw_atmos, mfp,
                                                    visc, t_layer, p_layer, rho_p, rlo, rhi)
                find_root = False
            except ValueError:
                rlo = rlo/10
                rhi = rhi*10

        #fall velocity particle radius 
        if og_vfall: rw_layer = rw_temp.root
        else: rw_layer = rw_temp
        
        #   geometric std dev of lognormal size distribution
        lnsig2 = 0.5*np.log( sig )**2
        #   sigma floor for the purpose of alpha calculation
        sig_alpha = np.max( [1.1, sig] )    

        #   find alpha for power law fit vf = w(r/rw)^alpha
        def pow_law(r, alpha):
            return np.log(w_convect) + alpha * np.log (r / rw_layer) 

        r_, rup, dr = get_r_grid(r_min = rmin, n_radii = nrad)
        vfall_temp = []
        for j in range(len(r_)):
            if og_vfall:
                vfall_temp.append(vfall(r_[j], gravity, mw_atmos, mfp, visc, t_layer, p_layer, rho_p))
            else:
                vlo = 1e0; vhi = 1e6
                find_root = True
                while find_root:
                    try:
                        vfall_temp.append(solve_force_balance("vfall", r_[j], gravity, mw_atmos, 
                            mfp, visc, t_layer, p_layer, rho_p, vlo, vhi))
                        find_root = False
                    except ValueError:
                        vlo = vlo/10
                        vhi = vhi*10

        pars, cov = optimize.curve_fit(f=pow_law, xdata=r_, ydata=np.log(vfall_temp), p0=[0], 
                            bounds=(-np.inf, np.inf))
        alpha = pars[0]


        #   fsed at middle of layer 
        if param == 'exp':
            fsed_mid = fs * np.exp(z_layer / b) + eps
        else: # 'const'
            fsed_mid = fsed

        #     EQN. 13 A&M 
        #   geometric mean radius of lognormal size distribution
        rg_layer = (fsed_mid**(1./alpha) *
                    rw_layer * np.exp( -(alpha+6)*lnsig2 ))

        #   droplet effective radius (cm)
        reff_layer = rg_layer*np.exp( 5*lnsig2 )

        #      EQN. 14 A&M
        #   column droplet number concentration (cm^-2)
        ndz_layer = (3*rho_atmos*qc_layer*dz_layer /
                    ( 4*np.pi*rho_p*rg_layer**3 ) * np.exp( -9*lnsig2 ))

    return qt_top, qc_layer,qt_layer, rg_layer,reff_layer,ndz_layer, z_cld, fsed_mid 

class Atmosphere():
    def __init__(self,condensibles, fsed=0.5, b=1, eps=1e-2, mh=1, mmw=2.2, sig=2.0,
                    param='const', verbose=False, supsat=0, gas_mmr=None):
        """
        Parameters
        ----------
        condensibles : list of str
            list of gases for which to consider as cloud species 
        fsed : float 
            Sedimentation efficiency coefficient. Jupiter ~3-6. Hot Jupiters ~ 0.1-1.
        b : float
            Denominator of exponential in sedimentation efficiency  (if param is 'exp')
        eps: float
            Minimum value of fsed function (if param=exp)
        mh : float 
            metalicity 
        mmw : float 
            MMW of the atmosphere 
        sig : float 
            Width of the log normal distribution for the particle sizes 
        param : str
            fsed parameterisation
            'const' (constant), 'exp' (exponential density derivation)
        verbose : bool 
            Prints out warning statements throughout
    
        """
        self.mh = mh
        self.mmw = mmw
        self.condensibles = condensibles
        self.fsed = fsed
        self.b = b
        self.sig = sig
        self.param = param
        self.eps = eps
        self.verbose = verbose 
        #grab constants
        self.constants()
        self.supsat = supsat
        if isinstance(gas_mmr, type(None)):
            self.gas_mmr = {igas:None for igas in condensibles}
        else: 
            self.gas_mmr = gas_mmr

    def constants(self):
        #   Depth of the Lennard-Jones potential well for the atmosphere 
        # Used in the viscocity calculation (units are K) (Rosner, 2000)
        #   (78.6 for air, 71.4 for N2, 59.7 for H2)
        self.eps_k = 59.7
        #   diameter of atmospheric molecule (cm) (Rosner, 2000)
        #   (3.711e-8 for air, 3.798e-8 for N2, 2.827e-8 for H2)
        self.d_molecule = 2.827e-8

        #specific heat factor of the atmosphere 
        #7/2 comes from ideal gas assumption of permanent diatomic gas 
        #e.g. h2, o2, n2, air, no, co
        #this technically does increase slowly toward higher temperatures (>~700K)
        self.c_p_factor = 7./2.

        self.R_GAS = 8.3143e7
        self.AVOGADRO = 6.02e23
        self.K_BOLTZ = self.R_GAS / self.AVOGADRO

    def ptk(self, df = None, filename=None,
        kz_min=1e5, constant_kz=None, latent_heat=False, convective_overshoot=None,
        Teff=None, alpha_pressure=None, **pd_kwargs):
        """
        Read in file or define dataframe. 
    
        Parameters
        ----------
        df : dataframe or dict
            Dataframe with "pressure"(bars),"temperature"(K). MUST have at least two 
            columns with names "pressure" and "temperature". 
            Optional columns include the eddy diffusion "kz" in cm^2/s CGS units, and 
            the convective heat flux 'chf' also in cgs (e.g. sigma_csg T^4)
        filename : str 
            Filename read in. Will be read in with pd.read_csv and should 
            result in two named headers "pressure"(bars),"temperature"(K). 
            Optional columns include the eddy diffusion "kz" in cm^2/s CGS units, and 
            the convective heat flux 'chf' also in cgs (e.g. sigma_csg T^4)
            Use pd_kwargs to ensure file is read in properly.
        kz_min : float, optional
            Minimum Kz value. This will reset everything below kz_min to kz_min. 
            Default = 1e5 cm2/s
        constant_kz : float, optional
            Constant value for kz, if kz is supplied in df or filename, 
            it will inheret that value and not use this constant_value
            Default = None 
        latent_heat : bool 
            optional, Default = False. The latent heat factors into the mixing length. 
            When False, the mixing length goes as the scale height 
            When True, the mixing length is scaled by the latent heat 
        convective_overshoot : float 
            Optional, Default is None. But the default value used in 
            Ackerman & Marley 2001 is 1./3. If you are unsure of what to pick, start 
            there. This is only used when the        
            This is ONLY used when a chf (convective heat flux) is supplied 
        Teff : float, optional
            Effective temperature. If None (default), Teff set to temperature at 1 bar
        alpha_pressure : float
            Pressure at which we want fsed=alpha for variable fsed calculation
        pd_kwargs : kwargs
            Pandas key words for file read in. 
            If reading old style eddysed files, you would need: 
            skiprows=3, delim_whitespace=True, header=None, names=["ind","pressure","temperature","kz"]
        """
        #first read in dataframe, dict or file and sort by pressure
        if not isinstance(df, type(None)):
            if isinstance(df, dict): df = pd.DataFrame(df)
            df = df.sort_values('pressure')
        elif not isinstance(filename, type(None)):
            df = pd.read_csv(filename, **pd_kwargs)
            df = df.sort_values('pressure')

        #convert bars to dyne/cm^2 
        self.p_level = np.array(df['pressure'])*1e6
        self.t_level = np.array(df['temperature'])      
        if alpha_pressure is None:
            self.alpha_pressure=min(df['pressure'])
        else:
            self.alpha_pressure=alpha_pressure
        self.get_atmo_parameters()
        self.get_kz_mixl(df, constant_kz, latent_heat, convective_overshoot, kz_min)

        # Teff
        if isinstance(Teff, type(None)):
            onebar = (np.abs(self.p_level/1e6 - 1.)).argmin()
            self.Teff = self.t_level[onebar]
        else:
            self.Teff = Teff



    def get_atmo_parameters(self):
        """Defines all the atmospheric parameters needed for the calculation

        Note: Some of this is repeated in the layer() function. 
        This is done on purpose because layer is used to get a "virtual"
        layer off the user input's grid. These parameters are also 
        needed, though, to get the initial mixing parameters from the user. 
        Therefore, we put them in both places. 
        """
        #   specific gas constant for atmosphere (erg/K/g)
        self.r_atmos = self.R_GAS / self.mmw
        
        # pressure thickess 
        dlnp = np.log( self.p_level[1:] / self.p_level[0:-1] ) #USED IN LAYER
        self.p_layer = 0.5*( self.p_level[1:] + self.p_level[0:-1]) #USED IN LAYER
        
        #   temperature gradient - we use this for the sub layering
        self.dtdlnp = ( self.t_level[0:-1] - self.t_level[1:] ) / dlnp #USED IN LAYER
        
        # get temperatures at layers
        self.t_layer = self.t_level[1:] + np.log( self.p_level[1:]/self.p_layer )*self.dtdlnp #USED IN LAYER

        #lapse ratio used for kz calculation if user asks for 
        # us ot calculate it based on convective heat flux
        self.lapse_ratio = ( self.t_level[1:] - self.t_level[0:-1] 
                            ) / dlnp / ( self.t_layer/self.c_p_factor )

        #   atmospheric density (g/cm^3)
        self.rho_atmos = self.p_layer / (self.r_atmos * self.t_layer)

        #scale height (todo=make this gravity dependent)
        self.scale_h = self.r_atmos * self.t_layer / self.g

        #specific heat of atmosphere
        self.c_p = self.c_p_factor * self.r_atmos

        #get altitudes 
        self.dz_pmid = self.scale_h * np.log( self.p_level[1:]/self.p_layer )

        self.dz_layer = self.scale_h * dlnp

        self.z_top = np.concatenate(([0],np.cumsum(self.dz_layer[::-1])))[::-1]

        self.z = self.z_top[1:]+self.dz_pmid

        # altitude to set fsed = alpha
        p_alpha = find_nearest_1d(self.p_layer/1e6, self.alpha_pressure)
        z_temp = np.cumsum(self.dz_layer[::-1])[::-1]
        self.z_alpha = z_temp[p_alpha]

    def get_kz_mixl(self, df, constant_kz, latent_heat, convective_overshoot,
     kz_min):
        """
        Computes kz profile and mixing length given user input. In brief the options are: 

        1) Input Kz
        2) Input constant kz
        3) Input convective heat flux (supply chf in df)
        3a) Input convective heat flux, correct for latent heat (supply chf in df and set latent_heat=True)
        and/or 3b) Input convective heat flux, correct for convective overshoot (supply chf, convective_overshoot=1/3)
        4) Set kz_min to prevent kz from going too low (any of the above and set kz_min~1e5)

        Parameters
        ----------
        df : dataframe or dict
            Dataframe from input with "pressure"(bars),"temperature"(K). MUST have at least two 
            columns with names "pressure" and "temperature". 
            Optional columns include the eddy diffusion "kz" in cm^2/s CGS units, and 
            the convective heat flux 'chf' also in cgs (e.g. sigma_csg T^4)
        constant_kz : float
            Constant value for kz, if kz is supplied in df or filename, 
            it will inheret that value and not use this constant_value
            Default = None 
        latent_heat : bool 
            optional, Default = False. The latent heat factors into the mixing length. 
            When False, the mixing length goes as the scale height 
            When True, the mixing length is scaled by the latent heat 
        convective_overshoot : float 
            Optional, Default is None. But the default value used in 
            Ackerman & Marley 2001 is 1./3. If you are unsure of what to pick, start 
            there. This is only used when the        
            This is ONLY used when a chf (convective heat flux) is supplied 
        kz_min : float
            Minimum Kz value. This will reset everything below kz_min to kz_min. 
            Default = 1e5 cm2/s
        """

        #MIXING LENGTH ASSUMPTIONS 
        if latent_heat:
            #   convective mixing length scale (cm): no less than 1/10 scale height
            self.mixl = np.array([np.max( [0.1, ilr] ) for ilr in self.lapse_ratio]) * self.scale_h
        else:
            #convective mixing length is the scale height
            self.mixl = 1 * self.scale_h


        #KZ OPTIONS 

        #   option 1) the user has supplied it in their file or dictionary
        if 'kz' in df.keys(): 
            if df.loc[df['kz']<kz_min].shape[0] > 0:
                df.loc[df['kz']<kz_min] = kz_min
                if self.verbose: print('Overwriting some Kz values to minimum value set by kz_min \n \
                    You can always turn off these warnings by setting verbose=False') 
            kz_level = np.array(df['kz'])
            self.kz = 0.5*(kz_level[1:] + kz_level[0:-1])
            self.chf = None

        #   option 2) the user wants a constant value
        elif not isinstance(constant_kz , type(None)):
            self.kz = np.zeros(df.shape[0]-1) + constant_kz
            self.chf = None

        #   option 3) the user wants to compute kz based on a convective heat flux 
        elif 'chf' in df.keys():
            self.chf =  np.array(df['chf'])


            #CONVECTIVE OVERSHOOT ON OR OFF
            #     sets the minimum allowed heat flux in a layer by assuming some overshoot
            #     the default value of 1/3 is arbitrary, allowing convective flux to fall faster than
            #     pressure scale height
            if not isinstance(convective_overshoot, type(None)):
                used = False
                nz = len(self.p_layer)
                for iz in range(nz-1,-1,-1):
                    ratio_min = (convective_overshoot)*self.p_level[iz]/self.p_level[iz+1] 
                    if self.chf[iz] < ratio_min*self.chf[iz+1]:
                        self.chf[iz] = self.chf[iz+1]*ratio_min
                        used=True
                if self.verbose: print("""Convective overshoot was turned on. The convective heat flux 
                    has been adjusted such that it is not allowed to decrease more than {0} 
                    the pressure. This number is set with the convective_overshoot parameter. 
                    It can be disabled with convective_overshoot=None. To turn
                    off these messages set verbose=False in Atmosphere""".format(convective_overshoot)) 

            #   vertical eddy diffusion coefficient (cm^2/s)
            #   from Gierasch and Conrath (1985)
            gc_kzz = ((1./3.) * self.scale_h * (self.mixl/self.scale_h)**(4./3.) * 
                    ( ( self.r_atmos*self.chf[1:] ) / ( self.rho_atmos*self.c_p  ) )**(1./3.)) 
            
            self.kz =  [np.max([i, kz_min]) for i in gc_kzz ]
        else:
            raise Exception("Users can define kz by: \n \
            1) Adding 'kz' as a column or key to your dataframe dict, or file \n \
            2) Defining constant-w-altitude kz through the constant_kz input \n  \
            3) Adding 'chf', the conective heat flux as a column to your \
            dataframe, dict or file.")

    def gravity(self, gravity=None, gravity_unit=None, radius=None, 
        radius_unit=None, mass = None, mass_unit=None):
        """
        Get gravity based on mass and radius, or gravity inputs 

        Parameters
        ----------
        gravity : float 
            (Optional) Gravity of planet 
        gravity_unit : astropy.unit
            (Optional) Unit of Gravity
        radius : float 
            (Optional) radius of planet MUST be specified for thermal emission!
        radius_unit : astropy.unit
            (Optional) Unit of radius
        mass : float 
            (Optional) mass of planet 
        mass_unit : astropy.unit
            (Optional) Unit of mass   
        """
        if (mass is not None) and (radius is not None):
            m = (mass*mass_unit).to(u.g)
            r = (radius*radius_unit).to(u.cm)
            g = (c.G.cgs * m /  (r**2)).value
            self.g = g
            self.gravity_unit = 'cm/(s**2)'
        elif gravity is not None:
            g = (gravity*gravity_unit).to('cm/(s**2)')
            g = g.value
            self.g = g
            self.gravity_unit = 'cm/(s**2)'
        else: 
            raise Exception('Need to specify gravity or radius and mass + additional units')


    def kz(self,df = None, constant_kz=None, chf = None, kz_min = 1e5, latent_heat=False): 
        """
        Define Kz in CGS. Should be on same grid as pressure. This overwrites whatever was 
        defined in get_pt ! Users can define kz by: 
            1) Defining a DataFrame with keys 'pressure' (in bars), and 'kz'
            2) Defining constant kz 
            3) Supplying a convective heat flux and prescription for latent_heat

        Parameters
        ----------
        df : pandas.DataFrame, dict
            Dataframe or dictionary with 'kz' as one of the fields. 
        constant_kz : float 
            Constant value for kz in units of cm^2/s
        chf : ndarray 
            Convective heat flux in cgs units (e.g. sigma T^4). This will be used to compute 
            the kzz using the methodology of Gierasch and Conrath (1985)
        latent_heat : bool 
            optional, Default = False. The latent heat factors into the mixing length. 
            When False, the mixing length goes as the scale height 
            When True, the mixing length is scaled by the latent heat 
            This is ONLY used when a chf (convective heat flux) is supplied 
        """
        return "Depricating this function. Please use ptk instead. It has identical functionality."
        if not isinstance(df, type(None)):
            #will not need any convective heat flux 
            self.chf = None
            #reset to minimun value if specified by the user
            if df.loc[df['kz']<kz_min].shape[0] > 0:
                df.loc[df['kz']<kz_min] = kz_min
                print('Overwriting some Kz values to minimum value set by kz_min') 
            self.kz = np.array(df['kz'])
            #make sure pressure and kz are the same size 
            if len(self.kz) != len(self.pressure) : 
                raise Exception('Kzz and pressure are not the same length')

        elif not isinstance(constant_kz, type(None)):
            #will not need any convective heat flux
            self.chf = None
            self.kz = constant_kz
            if self.kz<kz_min:
                self.kz = kz_min
                print('Overwriting kz constant value to minimum value set by kz_min')

        elif not isinstance(chf, type(None)):
            def g_c_85(scale_h,r_atmos, chf, rho_atmos, c_p, lapse_ratio):
                #   convective mixing length scale (cm): no less than 1/10 scale height
                if latent_heat:
                    mixl = np.max( 0.1, lapse_ratio ) * scale_h
                else:
                    mixl = scale_h
                #   vertical eddy diffusion coefficient (cm^2/s)
                #   from Gierasch and Conrath (1985)
                gc_kzz = ((1./3.) * scale_h * (mixl/scale_h)**(4./3.) * 
                        ( ( r_atmos*chf ) / ( rho_atmos*c_p ) )**(1./3.)) 
                return np.max(gc_kzz, kz_min), mixl

            self.kz = g_c_85
            self.chf = chf

    def compute(self,directory = None, as_dict = True): 
        """
        Parameters
        ----------
        atmo : class 
            `Atmosphere` class 
        directory : str, optional 
            Directory string that describes where refrind files are 
        as_dict : bool 
            Default = True, option to view full output as dictionary

        Returns 
        -------
        dict 
            When as_dict=True. Dictionary output that contains full output. See tutorials for explanation of all output.        
        opd, w0, g0
            Extinction per layer, single scattering abledo, asymmetry parameter, 
            All are ndarrays that are nlayer by nwave
        """
        run = compute(self, directory = directory, as_dict = as_dict)
        return run

def calc_mie_db(gas_name, dir_refrind, dir_out, rmin = 1e-8, rmax = 5.4239131e-2, nradii = 60,fort_calc_mie = False):
    """
    Function that calculations new Mie database using PyMieScatt. 
    Parameters
    ----------
    gas_name : list, str
        List of names of gasses. Or a single gas name. 
        See pyeddy.available() to see which ones are currently available. 
    dir_refrind : str 
        Directory where you store optical refractive index files that will be created. 
    dir_out: str 
        Directory where you want to store Mie parameter files. Will be stored as gas_name.Mieff. 
        BEWARE FILE OVERWRITES. 
    rmin : float , optional
        (Default=1e-8) Units of cm. The minimum radius to compute Mie parameters for. 
        Usually 0.1 microns is small enough. However, if you notice your mean particle radius 
        is on the low end, you may compute your grid to even lower particle sizes. 
    nradii : int, optional
        (Default=60) number of radii points to compute grid on. 40 grid points for exoplanets/BDs
        is generally sufficient. 

    Returns 
    -------
    Q extinction, Q scattering,  asymmetry * Q scattering, radius grid (cm), wavelength grid (um)

    The Q "efficiency factors" are = cross section / geometric cross section of particle
    """
    if isinstance(gas_name,str):
        gas_name = [gas_name]
    ngas = len(gas_name)

    for i in range(len(gas_name)): 
        print('Computing ' + gas_name[i])
        #Setup up a particle size grid on first run and calculate single-particle scattering
        
        #files will be saved in `directory`
        # obtaining refractive index data for each gas
        wave_in,nn,kk = get_refrind(gas_name[i],dir_refrind)
        nwave = len(wave_in)

        if i==0:
            #all these files need to be on the same grid
            #radius, rup, dr = get_r_grid(r_min = rmin, n_radii = nradii)
            radius, rup, dr = get_r_grid_w_max(r_min=rmin, r_max=rmax, n_radii=nradii)

            qext_all=np.zeros(shape=(nwave,nradii,ngas))
            qscat_all = np.zeros(shape=(nwave,nradii,ngas))
            cos_qscat_all=np.zeros(shape=(nwave,nradii,ngas))

        #get extinction, scattering, and asymmetry
        #all of these are  [nwave by nradii]
        qext_gas, qscat_gas, cos_qscat_gas = calc_new_mieff(wave_in, nn,kk, radius, rup, fort_calc_mie = fort_calc_mie)

        #add to master matrix that contains the per gas Mie stuff
        qext_all[:,:,i], qscat_all[:,:,i], cos_qscat_all[:,:,i] = qext_gas, qscat_gas, cos_qscat_gas 

        #prepare format for old ass style
        wave = [nwave] + sum([[r]+list(wave_in) for r in radius],[])
        qscat = [nradii]  + sum([[np.nan]+list(iscat) for iscat in qscat_gas.T],[])
        qext = [np.nan]  + sum([[np.nan]+list(iext) for iext in qext_gas.T],[])
        cos_qscat = [np.nan]  + sum([[np.nan]+list(icos) for icos in cos_qscat_gas.T],[])
        print(os.path.join(dir_out,gas_name[i]+".mieff"))
        pd.DataFrame({'wave':wave,'qscat':qscat,'qext':qext,'cos_qscat':cos_qscat}).to_csv(os.path.join(dir_out,gas_name[i]+".mieff"),
                                                                                   sep=' ',
                                                                                  index=False,header=None)
    return qext_all, qscat_all, cos_qscat_all, radius,wave_in

def get_mie(gas, directory):
    """
    Get Mie parameters from old ass formatted files
    """
    df = pd.read_csv(os.path.join(directory,gas+".mieff"),names=['wave','qscat','qext','cos_qscat'], delim_whitespace=True)

    nwave = int( df.iloc[0,0])
    nradii = int(df.iloc[0,1])

    #get the radii (all the rows where there the last three rows are nans)
    radii = df.loc[np.isnan(df['qscat'])]['wave'].values

    df = df.dropna()

    assert len(radii) == nradii , "Number of radii specified in header is not the same as number of radii."
    assert nwave*nradii == df.shape[0] , "Number of wavelength specified in header is not the same as number of waves in file"

    wave = df['wave'].values.reshape((nradii,nwave)).T
    qscat = df['qscat'].values.reshape((nradii,nwave)).T
    qext = df['qext'].values.reshape((nradii,nwave)).T
    cos_qscat = df['cos_qscat'].values.reshape((nradii,nwave)).T

    return qext,qscat, cos_qscat, nwave, radii,wave

def get_refrind(igas,directory): 
    """
    Reads reference files with wavelength, and refractory indecies. 
    This function relies on input files being structured as a 4 column file with 
    columns: index, wavelength (micron), nn, kk 

    Parameters
    ----------
    igas : str 
        Gas name 
    directory : str 
        Directory were reference files are located. 

    Returns
    -------
    wavelength, real part, imaginary part 
    """
    filename = os.path.join(directory ,igas+".refrind")
    #put skiprows=1 in loadtxt to skip first line
    try:
        idummy, wave_in, nn, kk = np.loadtxt(open(filename,'rt').readlines(), unpack=True, usecols=[0,1,2,3])#[:-1]
        return wave_in,nn,kk
    except: 
        df = pd.read_csv(filename)
        wave_in = df['micron'].values 
        nn = df['real'].values
        kk = df['imaginary'].values
        return wave_in,nn,kk

def get_r_grid_w_max(r_min=1e-8, r_max=5.4239131e-2, n_radii=60):
    """
    Get spacing of radii to run Mie code

    r_min : float 
            Minimum radius to compute (cm)
    r_max : float 
            Maximum radius to compute (cm)
    n_radii : int
            Number of radii to compute 
    """

    radius = np.logspace(np.log10(r_min),np.log10(r_max),n_radii)
    rat = radius[1]/radius[0]
    rup = 2*rat / (rat+1) * radius
    dr = np.zeros(rup.shape)
    dr[1:] = rup[1:]-rup[:-1]
    dr[0] = dr[1]**2/dr[2]

    return radius, rup, dr

def get_r_grid(r_min=1e-8, n_radii=60):
    """
    Warning
    -------
    Original code from A&M code. 
    Discontinued function. See 'get_r_grid'.

    Get spacing of radii to run Mie code

    r_min : float 
        Minimum radius to compute (cm)

    n_radii : int
        Number of radii to compute 
    """
    vrat = 2.2 
    pw = 1. / 3.
    f1 = ( 2.0*vrat / ( 1.0 + vrat) )**pw
    f2 = (( 2.0 / ( 1.0 + vrat ) )**pw) * (vrat**(pw-1.0))

    radius = r_min * vrat**(np.linspace(0,n_radii-1,n_radii)/3.)
    rup = f1*radius
    dr = f2*radius

    return radius, rup, dr


def picaso_format(opd, w0, g0, pressure=None, wavenumber=None ):
    """
    Gets virga output to picaso format 

    Parameters
    ----------
    opd : ndarray 
        array from virga of extinction optical depths per layer 
    w0 : ndarray 
        array from virga of single scattering albedo 
    g0 : ndarray
        array from virga of asymmetry 
    pressure : array 
        pressure array in bars 
    wavenumber: array 
        wavenumber arry in cm^(-1)

    """
    df = pd.DataFrame(
                dict(opd = opd.flatten(), 
                     w0 = w0.flatten(), 
                     g0 = g0.flatten()))
                     
    if not isinstance(pressure,type(None)):
        df['pressure'] = np.concatenate([[i]*len(wavenumber) for i in pressure])
    if  not isinstance(wavenumber,type(None)):
        df['wavenumber'] = np.concatenate([wavenumber]*len(pressure))
    return df

def picaso_format_custom_wavenumber_grid(opd, w0, g0, wavenumber_grid ):
    """
    This is currently redundant with picaso_format now that picaso_format 
    reads in wavenumber grid. 
    Keeping for now, but will discontinue soon. 
    """
    df = pd.DataFrame(index=[ i for i in range(opd.shape[0]*opd.shape[1])], columns=['pressure','wavenumber','opd','w0','g0'])
    i = 0 
    LVL = []
    WV,OPD,WW0,GG0 =[],[],[],[]
    for j in range(opd.shape[0]):
           for w in range(opd.shape[1]):
                LVL+=[j+1]
                WV+=[wavenumber_grid[w]]
                OPD+=[opd[j,w]]
                WW0+=[w0[j,w]]
                GG0+=[g0[j,w]]
    df.iloc[:,0 ] = LVL
    df.iloc[:,1 ] = WV
    df.iloc[:,2 ] = OPD
    df.iloc[:,3 ] = WW0
    df.iloc[:,4 ] = GG0
    return df

def picaso_format_slab(p_bottom,  opd, w0, g0, 
    wavenumber_grid, pressure_grid ,p_top=None,p_decay=None):
    """
    Sets up a PICASO-readable dataframe that inserts a wavelength dependent aerosol layer at the user's 
    given pressure bounds, i.e., a wavelength-dependent slab of clouds or haze.
    
    Parameters
    ----------
    p_bottom : float 
        the cloud/haze base pressure
        the upper bound of pressure (i.e., lower altitude bound) to set the aerosol layer. (Bars)
    opd : ndarray
        wavelength-dependent optical depth of the aerosol
    w0 : ndarray
        wavelength-dependent single scattering albedo of the aerosol
    g0 : ndarray
        asymmetry parameter = Q_scat wtd avg of <cos theta>
    wavenumber_grid : ndarray
        wavenumber grid in (cm^-1) 
    pressure_grid : ndarray
        bars, user-defined pressure grid for the model atmosphere
    p_top : float
         bars, the cloud/haze-top pressure
         This cuts off the upper cloud region as a step function. 
         You must specify either p_top or p_decay. 
    p_decay : ndarray
        noramlized to 1, unitless
        array the same size as pressure_grid which specifies a 
        height dependent optical depth. The usual format of p_decay is 
        a fsed like exponential decay ~np.exp(-fsed*z/H)


    Returns
    -------
    Dataframe of aerosol layer with pressure (in levels - non-physical units!), wavenumber, opd, w0, and g0 to be read by PICASO
    """
    if (isinstance(p_top, type(None)) & isinstance(p_decay, type(None))): 
        raise Exception("Must specify cloud top pressure via p_top, or the vertical pressure decay via p_decay")
    elif (isinstance(p_top, type(None)) & (~isinstance(p_decay, type(None)))): 
        p_top = 1e-10#arbitarily small pressure to make sure float comparison doest break


    df = pd.DataFrame(index=[ i for i in range(pressure_grid.shape[0]*opd.shape[0])], columns=['pressure','wavenumber','opd','w0','g0'])
    i = 0 
    LVL = []
    WV,OPD,WW0,GG0 =[],[],[],[]
    
    # this loops the opd, w0, and g0 between p and dp bounds and put zeroes for them everywhere else
    for j in range(pressure_grid.shape[0]):
           for w in range(opd.shape[0]):
                #stick in pressure bounds for the aerosol layer:
                if p_top <= pressure_grid[j] <= p_bottom:
                    LVL+=[j+1]
                    WV+=[wavenumber_grid[w]]
                    if isinstance(p_decay,type(None)):
                        OPD+=[opd[w]]
                    else: 
                        OPD+=[p_decay[j]/np.max(p_decay)*opd[w]]
                    WW0+=[w0[w]]
                    GG0+=[g0[w]]
                else:
                    LVL+=[j+1]
                    WV+=[wavenumber_grid[w]]
                    OPD+=[opd[w]*0]
                    WW0+=[w0[w]*0]
                    GG0+=[g0[w]*0]       
                    
    df.iloc[:,0 ] = LVL
    df.iloc[:,1 ] = WV
    df.iloc[:,2 ] = OPD
    df.iloc[:,3 ] = WW0
    df.iloc[:,4 ] = GG0
    return df


def available():
    """
    Print all available gas condensates 
    """
    pvs = [i for i in dir(pvaps) if i != 'np' and '_' not in i]
    gas_p = [i for i in dir(gas_properties) if i != 'np' and '_' not in i]
    return list(np.intersect1d(gas_p, pvs))

def recommend_gas(pressure, temperature, mh, mmw, plot=False, returnplot = False, legend='inside', **plot_kwargs):
    """
    Recommends condensate species for a users calculation. 

    Parameters
    ----------
    pressure : ndarray, list
        Pressure grid for user's pressure-temperature profile. Unit=bars
    temperature : ndarray, list 
        Temperature grid (should be on same grid as pressure input). Unit=Kelvin
    mh : float 
        Metallicity in NOT log units. Solar =1 
    mmw : float 
        Mean molecular weight of the atmosphere. Solar = 2.2 
    plot : bool, optional
        Default is False. Plots condensation curves against PT profile to 
        demonstrate why it has chose the gases it did. 
    plot_kwargs : kwargs 
        Plotting kwargs for bokeh figure

    Returns
    -------
    ndarray, ndarray
        pressure (bars), condensation temperature (Kelvin)
    """    
    if plot: 
        from bokeh.plotting import figure, show
        from bokeh.models import Legend
        from bokeh.palettes import magma   
        plot_kwargs['y_range'] = plot_kwargs.get('y_range',[1e2,1e-3])
        plot_kwargs['height'] = plot_kwargs.get('plot_height',plot_kwargs.get('height',400))
        plot_kwargs['width'] = plot_kwargs.get('plot_width', plot_kwargs.get('width',600))
        if 'plot_width' in plot_kwargs.keys() : plot_kwargs.pop('plot_width')
        if 'plot_height' in plot_kwargs.keys() : plot_kwargs.pop('plot_height')
        plot_kwargs['x_axis_label'] = plot_kwargs.get('x_axis_label','Temperature (K)')
        plot_kwargs['y_axis_label'] = plot_kwargs.get('y_axis_label','Pressure (bars)')
        plot_kwargs['y_axis_type'] = plot_kwargs.get('y_axis_type','log')        
        fig = figure(**plot_kwargs)

    all_gases = available()
    cond_ts = []
    recommend = []
    line_widths = []
    for gas_name in all_gases: #case sensitive names
        #grab p,t from eddysed
        cond_p,t = condensation_t(gas_name, mh, mmw)
        cond_ts +=[t]

        interp_cond_t = np.interp(pressure,cond_p,t)

        diff_curve = interp_cond_t - temperature

        if ((len(diff_curve[diff_curve>0]) > 0) & (len(diff_curve[diff_curve<0]) > 0)):
            recommend += [gas_name]
            line_widths +=[5]
        else: 
            line_widths +=[1]        

    if plot: 
        legend_it = []
        ngas = len(all_gases)
        cols = magma(ngas)
        if legend == 'inside':
            fig.line(temperature,pressure, legend_label='User',color='black',line_width=5,line_dash='dashed')
            for i in range(ngas):

                fig.line(cond_ts[i],cond_p, legend_label=all_gases[i],color=cols[i],line_width=line_widths[i])
        else:
            f = fig.line(temperature,pressure, color='black',line_width=5,line_dash='dashed')
            legend_it.append(('input profile', [f]))
            for i in range(ngas):

                f = fig.line(cond_ts[i],cond_p ,color=cols[i],line_width=line_widths[i])
                legend_it.append((all_gases[i], [f]))

        if legend == 'outside':
            legend = Legend(items=legend_it, location=(0, 0))
            legend.click_policy="mute"
            fig.add_layout(legend, 'right')   
            
        plot_format(fig)
        if returnplot:
            return recommend, fig
        else:
            show(fig) 

    return recommend 

def condensation_t(gas_name, mh, mmw, pressure =  np.logspace(-6, 2, 20)):
    """
    Find condensation curve for any planet given a pressure. These are computed 
    based on pressure vapor curves defined in pvaps.py. 

    Default is to compute condensation temperature on a pressure grid 

    Parameters
    ----------
    gas_name : str 
        Name of gas, which is case sensitive. See print_available to see which 
        gases are available. 
    mh : float 
        Metallicity in NOT log units. Solar =1 
    mmw : float 
        Mean molecular weight of the atmosphere. Solar = 2.2 
    pressure : ndarray, list, float, optional 
        Grid of pressures (bars) to compute condensation temperatures on. 
        Default = np.logspace(-3,2,20)

    Returns
    -------
    ndarray, ndarray
        pressure (bars), condensation temperature (Kelvin)
    """
    if isinstance(pressure,(float,int)):
        pressure = [pressure]
    temps = []
    for p in pressure: 
        temp = optimize.root_scalar(find_cond_t, 
                        bracket=[10, 10000], method='brentq', 
                        args=(p, mh, mmw, gas_name))
        temps += [temp.root]
    return np.array(pressure), np.array(temps)

def hot_jupiter():
    directory = os.path.join(os.path.dirname(__file__), "reference",
                                   "hj.pt")

    df = pd.read_csv(directory,delim_whitespace=True, usecols=[1,2,3],
                  names = ['pressure','temperature','kz'],skiprows=1)
    df.loc[df['pressure']>12.8,'temperature'] = np.linspace(1822,2100,df.loc[df['pressure']>12.8].shape[0])
    return df

def brown_dwarf(): 
    directory = os.path.join(os.path.dirname(__file__), "reference",
                                   "t1000g100nc_m0.0.dat")

    df  = pd.read_csv(directory,skiprows=1,delim_whitespace=True,
                 header=None, usecols=[1,2,3],
                 names=['pressure','temperature','chf'])
    return df

def warm_neptune(): 
    directory = os.path.join(os.path.dirname(__file__), "reference",
                                   "wn.pt")
def temperate_neptune(): 
    directory = os.path.join(os.path.dirname(__file__), "reference",
                                   "temperate_neptune.pt")

    df  = pd.read_csv(directory,skiprows=0,delim_whitespace=True,
                 header=None,
                 names=['pressure','temperature','kz'])
    return df
<|MERGE_RESOLUTION|>--- conflicted
+++ resolved
@@ -16,8 +16,7 @@
 
 
 def compute(atmo, directory = None, as_dict = True, og_solver = True, 
-    direct_tol=1e-15, refine_TP = True, og_vfall=True, analytical_rg = True, do_virtual=True,
-    force_pvap=None):
+    direct_tol=1e-15, refine_TP = True, og_vfall=True, analytical_rg = True, do_virtual=True):
 
     """
     Top level program to run eddysed. Requires running `Atmosphere` class 
@@ -121,8 +120,7 @@
                                              atmo.b, atmo.eps, atmo.scale_h, atmo.z_top, atmo.z_alpha, min(atmo.z), atmo.param,
                                              mh, atmo.sig, rmin, nradii,
                                              atmo.d_molecule,atmo.eps_k,atmo.c_p_factor,
-                                             og_vfall, supsat=atmo.supsat,verbose=atmo.verbose,do_virtual=do_virtual,
-                                             force_pvap=force_pvap)
+                                             og_vfall, supsat=atmo.supsat,verbose=atmo.verbose,do_virtual=do_virtual)
         pres_out = atmo.p_layer
         temp_out = atmo.t_layer
         z_out = atmo.z
@@ -439,11 +437,7 @@
     gas_mw, gas_mmr,rho_p,mw_atmos,gravity, kz,mixl,
     fsed, b, eps, scale_h, z_top, z_alpha, z_min, param,
     mh,sig, rmin, nrad,d_molecule,eps_k,c_p_factor,
-<<<<<<< HEAD
-    og_vfall=True,do_virtual=True, supsat=0, verbose=True,force_pvap=None):
-=======
     og_vfall=True,do_virtual=True, supsat=0, verbose=False):
->>>>>>> 8233ff15
     """
     Given an atmosphere and condensates, calculate size and concentration
     of condensates in balance between eddy diffusion and sedimentation.
@@ -625,7 +619,7 @@
                 kz[iz], mixl[iz], gravity, mw_atmos, gas_mw[i], q_below,  
                 supsat, fsed, b, eps, z_top[iz], z_top[iz+1], z_alpha, z_min, param,
                 sig,mh, rmin, nrad, d_molecule,eps_k,c_p_factor, #all scalars
-                og_vfall, z_cld,force_pvap
+                og_vfall, z_cld
             )
 
             qc_path[i] = (qc_path[i] + qc[iz,i]*
@@ -638,7 +632,7 @@
     kz, mixl, gravity, mw_atmos, gas_mw, q_below,
     supsat, fsed, b, eps, z_top, z_bot, z_alpha, z_min, param,
     sig,mh, rmin, nrad, d_molecule,eps_k,c_p_factor,
-    og_vfall, z_cld,force_pvap=None):
+    og_vfall, z_cld):
     """
     Calculate layer condensate properties by iterating on optical depth
     in one model layer (convering on optical depth over sublayers)
@@ -808,7 +802,7 @@
                     gas_name, supsat, t_sub, p_sub,r_atmos, r_cloud,
                         qt_below, mixl, dz_sub, gravity,mw_atmos,mfp,visc,
                         rho_p,w_convect, fsed, b, eps, param, z_bot_sub, z_sub, z_alpha, z_min,
-                        sig,mh, rmin, nrad, og_vfall,z_cld, force_pvap)
+                        sig,mh, rmin, nrad, og_vfall,z_cld)
 
 
             #   vertical sums
@@ -861,7 +855,7 @@
 def calc_qc(gas_name, supsat, t_layer, p_layer
     ,r_atmos, r_cloud, q_below, mixl, dz_layer, gravity,mw_atmos
     ,mfp,visc,rho_p,w_convect, fsed, b, eps, param, z_bot, z_layer, z_alpha, z_min,
-    sig, mh, rmin, nrad, og_vfall=True, z_cld=None,force_pvap=None):
+    sig, mh, rmin, nrad, og_vfall=True, z_cld=None):
     """
     Calculate condensate optical depth and effective radius for a layer,
     assuming geometric scatterers. 
@@ -919,9 +913,7 @@
         Minium radius on grid (cm)
     nrad : int 
         Number of radii on Mie grid
-    force_pvap : float 
-        Default = None 
-        This will over-ride pvap and stick a cloud deck wherever you want it to go
+
     Returns
     -------
     qt_top : float 
@@ -941,13 +933,8 @@
     get_pvap = getattr(pvaps, gas_name)
     if gas_name in ['Mg2SiO4','CaTiO3','CaAl12O19','FakeHaze','H2SO4','KhareHaze','SteamHaze300K','SteamHaze400K']:
         pvap = get_pvap(t_layer, p_layer,mh=mh)
-    elif isinstance(force_pvap,float):
-        pvap = force_pvap
-        print('force')
     else:
         pvap = get_pvap(t_layer,mh=mh)
-
-    if isinstance(force_pvap,type(None)):force_pvap=1e-200
 
     fs = supsat + 1 
 
@@ -1008,7 +995,7 @@
             fs = fsed / np.exp(z_alpha / b)
             qt_top = qvs + (q_below - qvs) * np.exp( - b * fs / mixl * np.exp(z_bot/b) 
                             * (np.exp(dz_layer/b) -1) + eps*dz_layer/mixl)
-        print('qt_top',qt_top)
+
         #   Use trapezoid rule (for now) to calculate layer averages
         #   -- should integrate exponential
         qt_layer = 0.5*( q_below + qt_top )

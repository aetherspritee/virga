import astropy.constants as c
import astropy.units as u
import pandas as pd
import numpy as np
import os
from scipy import optimize 
import PyMieScatt as ps

from .root_functions import advdiff, vfall,vfall_find_root,qvs_below_model, find_cond_t, solve_force_balance
from .calc_mie import fort_mie_calc, calc_new_mieff
from . import gas_properties
from . import pvaps
from .justplotit import plot_format, find_nearest_1d

from .direct_mmr_solver import direct_solver


def compute(atmo, directory = None, as_dict = True, og_solver = True, 
    direct_tol=1e-15, refine_TP = True, og_vfall=True, analytical_rg = True):

    """
    Top level program to run eddysed. Requires running `Atmosphere` class 
    before running this. 
    
    Parameters
    ----------
    atmo : class 
        `Atmosphere` class 
    directory : str, optional 
        Directory string that describes where refrind files are 
    as_dict : bool, optional 
        Default = False. Option to view full output as dictionary
    og_solver : bool, optional
        Default=True. BETA. Contact developers before changing to False.
         Option to change mmr solver (True = original eddysed, False = new direct solver)
    direct_tol : float , optional
        Only used if og_solver =False. Default = True. 
        Tolerance for direct solver
    refine_TP : bool, optional
        Only used if og_solver =False. 
        Option to refine temperature-pressure profile for direct solver 
    analytical_rg : bool, optional
        Only used if og_solver =False. 
        Option to use analytical expression for rg, or alternatively deduce rg from calculation
        Calculation option will be most useful for future 
        inclusions of alternative particle size distributions

    Returns 
    -------
    opd, w0, g0
        Extinction per layer, single scattering abledo, asymmetry parameter, 
        All are ndarrays that are nlayer by nwave
    dict 
        Dictionary output that contains full output. See tutorials for explanation of all output.
    """
    mmw = atmo.mmw
    mh = atmo.mh
    condensibles = atmo.condensibles

    ngas = len(condensibles)

    gas_mw = np.zeros(ngas)
    gas_mmr = np.zeros(ngas)
    rho_p = np.zeros(ngas)

    # scale-height for fsed taken at Teff (default: temp at 1bar) 
    H = atmo.r_atmos * atmo.Teff / atmo.g


    #### First we need to either grab or compute Mie coefficients #### 
    for i, igas in zip(range(ngas),condensibles) : 

        #Get gas properties including gas mean molecular weight,
        #gas mixing ratio, and the density
        run_gas = getattr(gas_properties, igas)
        gas_mw[i], gas_mmr[i], rho_p[i] = run_gas(mmw, mh=mh)

        #Get mie files that are already saved in 
        #directory
        #eventually we will replace this with nice database 
        qext_gas, qscat_gas, cos_qscat_gas, nwave, radius,wave_in = get_mie(igas,directory)

        if i==0: 
            nradii = len(radius)
            rmin = np.min(radius)
            radius, rup, dr = get_r_grid(rmin, nradii)
            qext = np.zeros((nwave,nradii,ngas))
            qscat = np.zeros((nwave,nradii,ngas))
            cos_qscat = np.zeros((nwave,nradii,ngas))

        #add to master matrix that contains the per gas Mie stuff
        qext[:,:,i], qscat[:,:,i], cos_qscat[:,:,i] = qext_gas, qscat_gas, cos_qscat_gas

    #Next, calculate size and concentration
    #of condensates in balance between eddy diffusion and sedimentation

    #qc = condensate mixing ratio, qt = condensate+gas mr, rg = mean radius,
    #reff = droplet eff radius, ndz = column dens of condensate, 
    #qc_path = vertical path of condensate

    #   run original eddysed code
    if og_solver:
<<<<<<< HEAD
        if atmo.param is 'pow':
            fsed_in = atmo.fsed /(max(atmo.z_top)**atmo.b)
        elif atmo.param is 'exp':
            atmo.b = 6 * atmo.b * H # using constant scale-height in fsed
            fsed_in = (atmo.fsed-atmo.eps) / np.exp(atmo.z[0] / atmo.b)
        elif atmo.param is 'const':
            fsed_in = atmo.fsed; atmo.b = 0
        qc, qt, rg, reff, ndz, qc_path = eddysed(atmo.t_top, atmo.p_top, atmo.t, atmo.p, 
                                             condensibles, gas_mw, gas_mmr, rho_p , mmw, 
                                             #atmo.g, atmo.kz, atmo.fsed, mh,atmo.sig, 
                                             atmo.g, atmo.kz, fsed_in, mh,atmo.sig, 
                                             atmo.z_top, atmo.b, atmo.eps, atmo.param)
        pres_out = atmo.p
        temp_out = atmo.t
=======
        qc, qt, rg, reff, ndz, qc_path, mixl = eddysed(atmo.t_level, atmo.p_level, atmo.t_layer, atmo.p_layer, 
                                             condensibles, gas_mw, gas_mmr, rho_p , mmw, 
                                             atmo.g, atmo.kz,
                                             atmo.mixl, atmo.fsed, mh,atmo.sig, rmin, nradii,
                                             atmo.d_molecule,atmo.eps_k,atmo.c_p_factor,
                                             og_vfall, verbose=atmo.verbose)
        pres_out = atmo.p_layer
        temp_out = atmo.t_layer
>>>>>>> c0077c48
        z_out = atmo.z

    
    #   run new, direct solver
    else:
        qc, qt, rg, reff, ndz, qc_path, pres_out, temp_out, z_out,mixl = direct_solver(atmo.t_level, atmo.p_level,
                                             condensibles, gas_mw, gas_mmr, rho_p , mmw, 
                                             atmo.g, atmo.kz, atmo.fsed, mh,atmo.sig, rmin, nradii, 
                                             atmo.d_molecule,atmo.eps_k,atmo.c_p_factor,
                                             direct_tol, refine_TP, og_vfall, analytical_rg)

            
    #Finally, calculate spectrally-resolved profiles of optical depth, single-scattering
    #albedo, and asymmetry parameter.    
    opd, w0, g0, opd_gas = calc_optics(nwave, qc, qt, rg, reff, ndz,radius,
                                       dr,qext, qscat,cos_qscat,atmo.sig, rmin, nradii)

    if as_dict:
        if atmo.param is 'exp':
            fsed_out = fsed_in * np.exp(atmo.z / atmo.b ) + atmo.eps
        else: # 'const' or 'pow'
            fsed_out = fsed_in * z_out ** atmo.b
        return create_dict(qc, qt, rg, reff, ndz,opd, w0, g0, 
                           opd_gas,wave_in, pres_out, temp_out, condensibles,
<<<<<<< HEAD
                           mh,mmw, fsed_out, atmo.sig, nradii,rmin, z_out, atmo.dz_layer,
                           atmo.scale_h) 
=======
                           mh,mmw, atmo.fsed, atmo.sig, nradii,rmin, z_out, atmo.dz_layer, 
                           mixl, atmo.kz
                           ) 
>>>>>>> c0077c48
    else:
        return opd, w0, g0

def create_dict(qc, qt, rg, reff, ndz,opd, w0, g0, opd_gas,wave,pressure,temperature, gas_names,
<<<<<<< HEAD
    mh,mmw,fsed,sig,nrad,rmin,z, dz_layer, scale_h):
=======
    mh,mmw,fsed,sig,nrad,rmin,z, dz_layer, mixl, kz):
>>>>>>> c0077c48
    return {
        "pressure":pressure/1e6, 
        "pressure_unit":'bar',
        "temperature":temperature,
        "temperature_unit":'kelvin',
        "wave":wave[:,0],
        "wave_unit":'micron',
        "condensate_mmr":qc,
        "cond_plus_gas_mmr":qt,
        "mean_particle_r":rg*1e4,
        "droplet_eff_r":reff*1e4, 
        "r_units":'micron',
        "column_density":ndz,
        "column_density_unit":'#/cm^2',
        "opd_per_layer":opd, 
        "single_scattering" : w0, 
        "asymmetry": g0, 
        "opd_by_gas": opd_gas,
        "condensibles":gas_names,
        #"scalar_inputs": {'mh':mh, 'mmw':mmw,'fsed':fsed, 'sig':sig,'nrad':nrad,'rmin':rmin},
        "scalar_inputs": {'mh':mh, 'mmw':mmw,'sig':sig,'nrad':nrad,'rmin':rmin},
        "fsed": fsed,
        "altitude":z,
        "layer_thickness":dz_layer,
<<<<<<< HEAD
        "z_unit":'cm',
        "scale_height":scale_h
=======
        "z_unit":'cm', 
        'mixing_length':mixl, 
        'mixing_length_unit':'cm',
        'kz':kz, 
        'kz_unit':'cm^2/s'
>>>>>>> c0077c48
    }

def calc_optics(nwave, qc, qt, rg, reff, ndz,radius,dr,qext, qscat,cos_qscat,sig, rmin, nrad):
    """
    Calculate spectrally-resolved profiles of optical depth, single-scattering
    albedo, and asymmetry parameter.

    Parameters
    ----------
    nwave : int 
        Number of wave points 
    qc : ndarray
        Condensate mixing ratio 
    qt : ndarray 
        Gas + condensate mixing ratio 
    rg : ndarray 
        Geometric mean radius of condensate 
    reff : ndarray
        Effective (area-weighted) radius of condensate (cm)
    ndz : ndarray
        Column density of particle concentration in layer (#/cm^2)
    radius : ndarray
        Radius bin centers (cm)
    dr : ndarray
        Width of radius bins (cm)
    qscat : ndarray
        Scattering efficiency
    qext : ndarray
        Extinction efficiency
    cos_qscat : ndarray
        qscat-weighted <cos (scattering angle)>
    sig : float 
        Width of the log normal particle distribution


    Returns
    -------
    opd : ndarray 
        extinction optical depth due to all condensates in layer
    w0 : ndarray 
        single scattering albedo
    g0 : ndarray 
        asymmetry parameter = Q_scat wtd avg of <cos theta>
    opd_gas : ndarray
        cumulative (from top) opd by condensing vapor as geometric conservative scatterers
    """

    PI=np.pi
    nz = qc.shape[0]
    ngas = qc.shape[1]
    nrad = len(radius)

    opd_layer = np.zeros((nz, ngas))
    scat_gas = np.zeros((nz,nwave,ngas))
    ext_gas = np.zeros((nz,nwave,ngas))
    cqs_gas = np.zeros((nz,nwave,ngas))
    opd = np.zeros((nz,nwave))
    opd_gas = np.zeros((nz,ngas))
    w0 = np.zeros((nz,nwave))
    g0 = np.zeros((nz,nwave))

    for iz in range(nz):
        for igas in range(ngas):
            # Optical depth for conservative geometric scatterers 
            if ndz[iz,igas] > 0:
<<<<<<< HEAD

#                if np.log10(rg[iz,igas]) < np.log10(rmin)+0.75*sig:
#                    raise Exception ('There has been a calculated particle radii of {0}cm for the {1}th gas at the {2}th grid point. The minimum radius from the Mie grid is {3}cm, and youve requested a lognormal distribution of {4}. Therefore it is not possible to accurately compute the optical properties.'.format(str(rg[iz,igas]),str(igas),str(iz), str(rmin),str(sig)))
#
=======
                
                if np.log10(rg[iz,igas]) < np.log10(rmin)+0.75*sig:
                    raise Exception ('There has been a calculated particle radii of {0}cm for the {1}th gas at the {2}th grid point. The minimum radius from the Mie grid is {3}cm, and youve requested a lognormal distribution of {4}. Therefore it is not possible to accurately compute the optical properties.'.format(str(rg[iz,igas]),str(igas),str(iz), str(rmin),str(sig)))

>>>>>>> c0077c48
                r2 = rg[iz,igas]**2 * np.exp( 2*np.log( sig)**2 )
                opd_layer[iz,igas] = 2.*PI*r2*ndz[iz,igas]

                #  Calculate normalization factor (forces lognormal sum = 1.0)
                rsig = sig
                norm = 0.
                for irad in range(nrad):
                    rr = radius[irad]
                    arg1 = dr[irad] / ( np.sqrt(2.*PI)*rr*np.log(rsig) )
                    arg2 = -np.log( rr/rg[iz,igas] )**2 / ( 2*np.log(rsig)**2 )
                    norm = norm + arg1*np.exp( arg2 )
                    #print (rr, rg[iz,igas],rsig,arg1,arg2)

                # normalization
                #print(norm)
                norm = ndz[iz,igas] / norm
                #print( norm, ndz[iz,igas] )

                for irad in range(nrad):
                    rr = radius[irad]
                    arg1 = dr[irad] / ( np.sqrt(2.*PI)*np.log(rsig) )
                    arg2 = -np.log( rr/rg[iz,igas] )**2 / ( 2*np.log(rsig)**2 )
                    pir2ndz = norm*PI*rr*arg1*np.exp( arg2 )         
                    #print(norm,PI,rr,arg1, arg2  )           
                    for iwave in range(nwave): 
                        #print (rr, qscat[iwave,irad,igas], qext[iwave,irad,igas],cos_qscat[iwave,irad,igas],pir2ndz)
                        #print(asdf)
                        scat_gas[iz,iwave,igas] = scat_gas[iz,iwave,igas]+qscat[iwave,irad,igas]*pir2ndz
                        ext_gas[iz,iwave,igas] = ext_gas[iz,iwave,igas]+qext[iwave,irad,igas]*pir2ndz
                        cqs_gas[iz,iwave,igas] = cqs_gas[iz,iwave,igas]+cos_qscat[iwave,irad,igas]*pir2ndz

                    #TO DO ADD IN CLOUD SUBLAYER KLUGE LATER 

    #Sum over gases and compute spectral optical depth profile etc
    for iz in range(nz):
        for iwave in range(nwave): 
            opd_scat = 0.
            opd_ext = 0.
            cos_qs = 0.
            for igas in range(ngas):
                opd_scat = opd_scat + scat_gas[iz,iwave,igas]
                opd_ext = opd_ext + ext_gas[iz,iwave,igas]
                cos_qs = cos_qs + cqs_gas[iz,iwave,igas]

                if( opd_scat > 0. ):
                    opd[iz,iwave] = opd_ext
                    w0[iz,iwave] = opd_scat / opd_ext
                    #if w0[iz,iwave]>1: 
                    #    w0[iz,iwave]=1.
                    g0[iz,iwave] = cos_qs / opd_scat
                    
    #cumulative optical depths for conservative geometric scatterers
    opd_tot = 0.

    for igas in range(ngas):
        opd_gas[0,igas] = opd_layer[0,igas]

        for iz in range(1,nz):
            opd_gas[iz,igas] = opd_gas[iz-1,igas] + opd_layer[iz,igas]

    return opd, w0, g0, opd_gas

<<<<<<< HEAD
def eddysed(t_top, p_top,t_mid, p_mid, condensibles, gas_mw, gas_mmr,rho_p,
    mw_atmos,gravity, kz,fsed, mh,sig, z_top, b, eps, param, do_virtual=False, supsat=0):
=======
def eddysed(t_top, p_top,t_mid, p_mid, condensibles, 
    gas_mw, gas_mmr,rho_p,mw_atmos,gravity, kz,mixl,
    fsed, mh,sig, rmin, nrad,d_molecule,eps_k,c_p_factor,
    og_vfall=True,do_virtual=True, supsat=0, verbose=True):
>>>>>>> c0077c48
    """
    Given an atmosphere and condensates, calculate size and concentration
    of condensates in balance between eddy diffusion and sedimentation.

    Parameters
    ----------
    t_top : ndarray
        Temperature at each layer (K)
    p_top : ndarray
        Pressure at each layer (dyn/cm^2)
    t_mid : ndarray
        Temperature at each midpoint (K)
    p_mid : ndarray 
        Pressure at each midpoint (dyn/cm^2)
    condensibles : ndarray or list of str
        List or array of condensible gas names
    gas_mw : ndarray
        Array of gas mean molecular weight from `gas_properties`
    gas_mmr : ndarray 
        Array of gas mixing ratio from `gas_properties`
    rho_p : float 
        density of condensed vapor (g/cm^3)
    mw_atmos : float 
        Mean molecular weight of the atmosphere
    gravity : float 
        Gravity of planet cgs
    kz : float or ndarray
        Kzz in cgs, either float or ndarray depending of whether or not 
        it is set as input
    fsed : float 
        Sedimentation efficiency, unitless
    mh : float 
        Atmospheric metallicity in NON log units (e.g. 1 for 1x solar)
    sig : float 
        Width of the log normal particle distribution
<<<<<<< HEAD
    z_top : float
        Altitude at top of atmosphere
    b : float
        Sedimentation efficiency exponent (if param=exp or pow)
    param : str
        fsed parameterisation
        'const' (constant), 'exp' (exponential density derivation), 'pow' (power-law)
=======
    d_molecule : float 
        diameter of atmospheric molecule (cm) (Rosner, 2000)
        (3.711e-8 for air, 3.798e-8 for N2, 2.827e-8 for H2)
        Set in Atmosphere constants 
    eps_k : float 
        Depth of the Lennard-Jones potential well for the atmosphere 
        Used in the viscocity calculation (units are K) (Rosner, 2000)
    c_p_factor : float 
        specific heat of atmosphere (erg/K/g) . Usually 7/2 for ideal gas
        diatomic molecules (e.g. H2, N2). Technically does slowly rise with 
        increasing temperature
    og_vfall : bool , optional
        optional, default = True. True does the original fall velocity calculation. 
        False does the updated one which runs a tad slower but is more consistent.
        The main effect of turning on False is particle sizes in the upper atmosphere 
        that are slightly bigger.
>>>>>>> c0077c48
    do_virtual : bool,optional 
        optional, Default = True which adds a virtual layer if the 
        species condenses below the model domain.
    supsat : float, optional
        Default = 0 , Saturation factor (after condensation)

    Returns
    -------
    qc : ndarray 
        condenstate mixing ratio (g/g)
    qt : ndarray 
        gas + condensate mixing ratio (g/g)
    rg : ndarray
        geometric mean radius of condensate  cm 
    reff : ndarray
        droplet effective radius (second moment of size distrib, cm)
    ndz : ndarray 
        number column density of condensate (cm^-3)
    qc_path : ndarray 
        vertical path of condensate 
    """
    #default for everything is false, will fill in as True as we go


    did_gas_condense = [False for i in condensibles]
    t_bot = t_top[-1]
    p_bot = p_top[-1]
    z_bot = z_top[-1]
    ngas =  len(condensibles)
    nz = len(t_mid)
    qc = np.zeros((nz,ngas))
    qt  = np.zeros((nz, ngas))
    rg = np.zeros((nz, ngas))
    reff = np.zeros((nz, ngas))
    ndz = np.zeros((nz, ngas))
    qc_path = np.zeros(ngas)

    for i, igas in zip(range(ngas), condensibles):

        q_below = gas_mmr[i]

        #include decrease in condensate mixing ratio below model domain
        if do_virtual: 
            qvs_factor = (supsat+1)*gas_mw[i]/mw_atmos
            get_pvap = getattr(pvaps, igas)
            if igas == 'Mg2SiO4':
                pvap = get_pvap(t_bot, p_bot, mh=mh)
            else:
                pvap = get_pvap(t_bot, mh=mh)

            qvs = qvs_factor*pvap/p_bot   
            if qvs <= q_below :   
                #find the pressure at cloud base 
                #   parameters for finding root 
                p_lo = p_bot
                p_hi = p_bot * 1e2

                #temperature gradient 
                dtdlnp = ( t_top[-2] - t_bot ) / np.log( p_bot/p_top[-2] )

                #   load parameters into qvs_below common block
                qv_dtdlnp = dtdlnp
                qv_p = p_bot
                qv_t = t_bot
                qv_gas_name = igas
                qv_factor = qvs_factor

                try:
                    p_base = optimize.root_scalar(qvs_below_model, 
                                bracket=[p_lo, p_hi], method='brentq', 
                                args=(qv_dtdlnp,qv_p, qv_t,qv_factor ,qv_gas_name,mh,q_below)
                                )#, xtol = 1e-20)
                    if verbose: print('Virtual Cloud Found: '+ qv_gas_name)
                    root_was_found = True
                except ValueError: 
                    root_was_found = False

                if root_was_found:

                    #Yes, the gas did condense (below the grid)
                    did_gas_condense[i] = True

                    p_base = p_base.root 
                    t_base = t_bot + np.log( p_bot/p_base )*dtdlnp
                    z_base = z_bot + scale_h * np.log( p_bot_sub/p_base ) 
                    
                    #   Calculate temperature and pressure below bottom layer
                    #   by adding a virtual layer 

                    p_layer_virtual = 0.5*( p_bot + p_base )
                    t_layer_virtual = t_bot + np.log10( p_bot/p_layer_virtual )*dtdlnp

                    #we just need to overwrite 
                    #q_below from this output for the next routine
<<<<<<< HEAD
                    qc_v, qt_v, rg_v, reff_v,ndz_v,q_below = layer( igas, rho_p[i], t_layer, p_layer, 
                        t_bot,t_base, p_bot, p_base,
                         kz[-1], gravity, mw_atmos, gas_mw[i], q_below, supsat, fsed,sig,mh,
                         z_bot, z_base, b, eps, param
                     )

        for iz in range(nz-1,-1,-1): #goes from BOA to TOA

            qc[iz,i], qt[iz,i], rg[iz,i], reff[iz,i],ndz[iz,i],q_below = layer( igas, rho_p[i], t_mid[iz], p_mid[iz], 
                t_top[iz],t_top[iz+1], p_top[iz], p_top[iz+1],
                 kz[iz], gravity, mw_atmos, gas_mw[i], q_below, supsat, fsed,sig,mh,
                 z_top[iz], z_top[iz+1], b, eps, param)

            qc_path[i] = (qc_path[i] + qc[iz,i]*
                            ( p_top[iz+1] - p_top[iz] ) / gravity)

    return qc, qt, rg, reff, ndz, qc_path

def layer(gas_name,rho_p, t_layer, p_layer, t_top, t_bot, p_top, p_bot,
    kz, gravity, mw_atmos, gas_mw, q_below, supsat, fsed,sig,mh, 
    z_top, z_bot, b, eps, param):
=======
                    qc_v, qt_v, rg_v, reff_v,ndz_v,q_below = layer( igas, rho_p[i], 
                        #t,p layers, then t.p levels below and above
                        t_layer_virtual, p_layer_virtual, t_bot,t_base, p_bot, p_base,
                        kz[-1], mixl[-1], gravity, mw_atmos, gas_mw[i], q_below,
                        supsat,fsed,sig,mh, rmin, nrad, d_molecule,eps_k,c_p_factor, #all scalaers
                        og_vfall
                    )

        for iz in range(nz-1,-1,-1): #goes from BOA to TOA

            qc[iz,i], qt[iz,i], rg[iz,i], reff[iz,i],ndz[iz,i],q_below= layer( igas, rho_p[i], 
                #t,p layers, then t.p levels below and above
                t_mid[iz], p_mid[iz], t_top[iz], t_top[iz+1], p_top[iz], p_top[iz+1],
                kz[iz], mixl[iz], gravity, mw_atmos, gas_mw[i], q_below,  
                supsat,fsed,sig,mh, rmin, nrad, d_molecule,eps_k,c_p_factor, #all scalars
                og_vfall
            )

            qc_path[i] = (qc_path[i] + qc[iz,i]*
                            ( p_top[iz+1] - p_top[iz] ) / gravity)
    return qc, qt, rg, reff, ndz, qc_path,mixl

def layer(gas_name,rho_p, t_layer, p_layer, t_top, t_bot, p_top, p_bot,
    kz, mixl, gravity, mw_atmos, gas_mw, q_below,
    supsat, fsed,sig,mh, rmin, nrad, d_molecule,eps_k,c_p_factor,
    og_vfall):
>>>>>>> c0077c48
    """
    Calculate layer condensate properties by iterating on optical depth
    in one model layer (convering on optical depth over sublayers)

    gas_name : str 
        Name of condenstante 
    rho_p : float 
        density of condensed vapor (g/cm^3)
    t_layer : float 
        Temperature of layer mid-pt (K)
    p_layer : float 
        Pressure of layer mid-pt (dyne/cm^2)
    t_top : float 
        Temperature at top of layer (K)
    t_bot : float 
        Temperature at botton of layer (K)
    p_top : float 
        Pressure at top of layer (dyne/cm2)
    p_bot : float 
        Pressure at botton of layer 
    kz : float 
        eddy diffusion coefficient (cm^2/s)
    mixl : float 
        Mixing length (cm)
    gravity : float 
        Gravity of planet cgs 
    mw_atmos : float 
        Molecular weight of the atmosphere 
    gas_mw : float 
        Gas molecular weight 
    q_below : float 
        total mixing ratio (vapor+condensate) below layer (g/g)
    supsat : float 
        Super saturation factor
    fsed : float
        Sedimentation efficiency (unitless) 
    sig : float 
        Width of the log normal particle distribution 
    mh : float 
        Metallicity NON log soar (1=1xSolar)
<<<<<<< HEAD
    z_top : float
        Altitude at top of layer
    z_bot : float
        Altitude at bottom of layer
    b : float
        Sedimentation efficiency exponent (if param=exp or pow)
    param : str
        fsed parameterisation
        'const' (constant), 'exp' (exponential density derivation), 'pow' (power-law)
=======
    rmin : float 
        Minium radius on grid (cm)
    nrad : int 
        Number of radii on Mie grid
    d_molecule : float 
        diameter of atmospheric molecule (cm) (Rosner, 2000)
        (3.711e-8 for air, 3.798e-8 for N2, 2.827e-8 for H2)
        Set in Atmosphere constants 
    eps_k : float 
        Depth of the Lennard-Jones potential well for the atmosphere 
        Used in the viscocity calculation (units are K) (Rosner, 2000)
    c_p_factor : float 
        specific heat of atmosphere (erg/K/g) . Usually 7/2 for ideal gas
        diatomic molecules (e.g. H2, N2). Technically does slowly rise with 
        increasing temperature
    og_vfall : bool 
        Use original or new vfall calculation
>>>>>>> c0077c48

    Returns
    -------
    qc_layer : ndarray 
        condenstate mixing ratio (g/g)
    qt_layer : ndarray 
        gas + condensate mixing ratio (g/g)
    rg_layer : ndarray
        geometric mean radius of condensate  cm 
    reff_layer : ndarray
        droplet effective radius (second moment of size distrib, cm)
    ndz_layer : ndarray 
        number column density of condensate (cm^-3)
    q_below : ndarray 
        total mixing ratio (vapor+condensate) below layer (g/g)
    """
    #   universal gas constant (erg/mol/K)
    nsub_max = 128
    R_GAS = 8.3143e7
    AVOGADRO = 6.02e23
    K_BOLTZ = R_GAS / AVOGADRO
    PI = np.pi 
    #   Number of levels of grid refinement used 
    nsub = 1

    #   specific gas constant for atmosphere (erg/K/g)
    r_atmos = R_GAS / mw_atmos

    #specific gas constant for cloud (erg/K/g)
    r_cloud = R_GAS/ gas_mw

    #   specific heat of atmosphere (erg/K/g)
    c_p = c_p_factor * r_atmos

    #   pressure thickness of layer
    dp_layer = p_bot - p_top
    dlnp = np.log( p_bot/p_top )

    #   temperature gradient 
    dtdlnp = ( t_top - t_bot ) / dlnp
    lapse_ratio = ( t_bot - t_top ) / dlnp / ( t_layer / c_p_factor )

    #   atmospheric density (g/cm^3)
    rho_atmos = p_layer / ( r_atmos * t_layer )

    #   atmospheric scale height (cm)
    scale_h = r_atmos * t_layer / gravity    

    #   convective velocity scale (cm/s) from mixing length theory
    w_convect = kz / mixl 

    #   atmospheric number density (molecules/cm^3)
    n_atmos = p_layer / ( K_BOLTZ*t_layer )

    #   atmospheric mean free path (cm)
    mfp = 1. / ( np.sqrt(2.)*n_atmos*PI*d_molecule**2 )

    # atmospheric viscosity (dyne s/cm^2)
    # EQN B2 in A & M 2001, originally from Rosner+2000
    # Rosner, D. E. 2000, Transport Processes in Chemically Reacting Flow Systems (Dover: Mineola)
    visc = (5./16.*np.sqrt( PI*K_BOLTZ*t_layer*(mw_atmos/AVOGADRO)) /
        ( PI*d_molecule**2 ) /
        ( 1.22 * ( t_layer / eps_k )**(-0.16) ))


    #   --------------------------------------------------------------------
    #   Top of convergence loop    
    converge = False
    while not converge: 

        #   Zero cumulative values
        qc_layer = 0.
        qt_layer = 0.
        ndz_layer = 0.
        opd_layer = 0.        

        #   total mixing ratio and pressure at bottom of sub-layer

        qt_bot_sub = q_below
        p_bot_sub = p_bot
        z_bot_sub = z_bot

        #SUBALYER 
        dp_sub = dp_layer / nsub

        for isub in range(nsub): 
            qt_below = qt_bot_sub
            p_top_sub = p_bot_sub - dp_sub
<<<<<<< HEAD
            dz_sub = scale_h * np.log( p_bot_sub/p_top_sub ) # width of layer
            #print('dz',scale_h , p_bot_sub,p_top_sub )
=======
            dz_sub = scale_h * np.log( p_bot_sub/p_top_sub )
>>>>>>> c0077c48
            p_sub = 0.5*( p_bot_sub + p_top_sub )
            #################### CHECK #####################
            z_top_sub = z_bot_sub + dz_sub
            z_sub = z_bot_sub + scale_h * np.log( p_bot_sub/p_sub ) # midpoint of layer 
            ################################################
            t_sub = t_bot + np.log( p_bot/p_sub )*dtdlnp
            qt_top, qc_sub, qt_sub, rg_sub, reff_sub,ndz_sub= calc_qc(
                    gas_name, supsat, t_sub, p_sub,r_atmos, r_cloud,
                        qt_below, mixl, dz_sub, gravity,mw_atmos,mfp,visc,
<<<<<<< HEAD
                        rho_p,w_convect,fsed,sig,mh, z_bot_sub, z_sub, b, eps, scale_h, param)
=======
                        rho_p,w_convect,fsed,sig,mh, rmin, nrad, og_vfall)
>>>>>>> c0077c48


            #   vertical sums
            qc_layer = qc_layer + qc_sub*dp_sub/gravity
            qt_layer = qt_layer + qt_sub*dp_sub/gravity
            ndz_layer = ndz_layer + ndz_sub

            if reff_sub > 0.:
                opd_layer = (opd_layer + 
                                    1.5*qc_sub*dp_sub/gravity/(rho_p*reff_sub))
    
            #   Increment values at bottom of sub-layer

            qt_bot_sub = qt_top
            p_bot_sub = p_top_sub
            z_bot_sub = z_top_sub

        #    Check convergence on optical depth
        if nsub_max == 1 :
            converge = True
        elif  nsub == 1 : 
            opd_test = opd_layer
        elif (opd_layer == 0.) or (nsub >= nsub_max): 
            converge = True
        elif ( abs( 1. - opd_test/opd_layer ) <= 1e-2 ) : 
            converge = True
        else: 
            opd_test = opd_layer
        
        nsub = nsub * 2
    #   Update properties at bottom of next layer

    q_below = qt_top

    #Get layer averages

    if opd_layer > 0. : 
        reff_layer = 1.5*qc_layer / (rho_p*opd_layer)
        lnsig2 = 0.5*np.log( sig )**2
        rg_layer = reff_layer*np.exp( -5*lnsig2 )
    else : 
        reff_layer = 0.
        rg_layer = 0.

    qc_layer = qc_layer*gravity / dp_layer
    qt_layer = qt_layer*gravity / dp_layer

    return qc_layer, qt_layer, rg_layer, reff_layer, ndz_layer,q_below

def calc_qc(gas_name, supsat, t_layer, p_layer
    ,r_atmos, r_cloud, q_below, mixl, dz_layer, gravity,mw_atmos
<<<<<<< HEAD
    ,mfp,visc,rho_p,w_convect, fsed,sig,mh, z_bot, z_layer, b, eps, scale_h, param):
=======
    ,mfp,visc,rho_p,w_convect, fsed,sig,mh, rmin, nrad, og_vfall=True):
>>>>>>> c0077c48
    """
    Calculate condensate optical depth and effective radius for a layer,
    assuming geometric scatterers. 

    gas_name : str 
        Name of condensate 
    supsat : float 
        Super saturation factor 
    t_layer : float 
        Temperature of layer mid-pt (K)
    p_layer : float 
        Pressure of layer mid-pt (dyne/cm^2)
    r_atmos : float 
        specific gas constant for atmosphere (erg/K/g)
    r_cloud : float 
        specific gas constant for cloud species (erg/K/g)     
    q_below : float 
        total mixing ratio (vapor+condensate) below layer (g/g)
    mxl : float 
        convective mixing length scale (cm): no less than 1/10 scale height
    dz_layer : float 
        Thickness of layer cm 
    gravity : float 
        Gravity of planet cgs 
    mw_atmos : float 
        Molecular weight of the atmosphere 
    mfp : float 
        atmospheric mean free path (cm)
    visc : float 
        atmospheric viscosity (dyne s/cm^2)
    rho_p : float 
        density of condensed vapor (g/cm^3)
    w_convect : float    
        convective velocity scale (cm/s)
    fsed : float 
        Sedimentation efficiency coefficient (unitless)
    sig : float 
        Width of the log normal particle distrubtion 
    mh : float 
        Metallicity NON log solar (1 = 1x solar)
    z_bot : float 
        Altitude of bottom of layer (cm)
    z_layer : float 
        Altitude of midpoint of layer (cm)
    b : float
        Sedimentation efficiency exponent (if param=exp or pow)
    scale_h : float
        Scale height (cm)
    param : str
        fsed parameterisation
        'const' (constant), 'exp' (exponential density derivation), 'pow' (power-law)

    Returns
    -------
    qt_top : float 
        gas + condensate mixing ratio at top of layer(g/g)
    qc_layer : float 
        condenstate mixing ratio (g/g)
    qt_layer : float 
        gas + condensate mixing ratio (g/g)
    rg_layer : float
        geometric mean radius of condensate  cm 
    reff_layer : float
        droplet effective radius (second moment of size distrib, cm)
    ndz_layer : float 
        number column density of condensate (cm^-3)
    """

    get_pvap = getattr(pvaps, gas_name)
    if gas_name == 'Mg2SiO4':
        pvap = get_pvap(t_layer, p_layer,mh=mh)
    else:
        pvap = get_pvap(t_layer,mh=mh)

    fs = supsat + 1 

    #   atmospheric density (g/cm^3)
    rho_atmos = p_layer / ( r_atmos * t_layer )    

    #   mass mixing ratio of saturated vapor (g/g)
    qvs = fs*pvap / ( (r_cloud) * t_layer ) / rho_atmos

    #   --------------------------------------------------------------------
    #   Layer is cloud free

    if( q_below < qvs ):

        qt_layer = q_below
        qt_top   = q_below
        qc_layer = 0.
        rg_layer = 0.
        reff_layer = 0.
        ndz_layer = 0.

    else:

        #   --------------------------------------------------------------------
        #   Cloudy layer: first calculate qt and qc at top of layer,
        #   then calculate layer averages

        #   range of mixing ratios to search (g/g)
        qhi = q_below
        qlo = qhi / 1e3

        #   load parameters into advdiff common block

        ad_qbelow = q_below
        ad_qvs = qvs
        ad_mixl = mixl
        ad_dz = dz_layer
        ad_rainf = fsed

        #   Find total vapor mixing ratio at top of layer
        find_root = True
        while find_root:
            try:
                qt_top = optimize.root_scalar(advdiff, bracket=[qlo, qhi], method='brentq',
<<<<<<< HEAD
                            args=(ad_qbelow,ad_qvs, ad_mixl,ad_dz ,ad_rainf,
                                z_bot, b, param)
                                )#, xtol = 1e-20)
=======
                            args=(ad_qbelow,ad_qvs, ad_mixl,ad_dz ,ad_rainf))#,
                                #xtol = 1e-20)
>>>>>>> c0077c48
                find_root = False
            except ValueError:
                qlo = qlo/10
        
        qt_top = qt_top.root

        #   Use trapezoid rule (for now) to calculate layer averages
        #   -- should integrate exponential
        qt_layer = 0.5*( q_below + qt_top )


        #   Find total condensate mixing ratio
        qc_layer = np.max( [0., qt_layer - qvs] )

        #   --------------------------------------------------------------------
        #   Find <rw> corresponding to <w_convect> using function vfall()

        #   range of particle radii to search (cm)
        rlo = 1.e-10
        rhi = 10.
        
        #   precision of vfall solution (cm/s)
        find_root = True
        while find_root:
            try:
                if og_vfall:
                    rw_temp = optimize.root_scalar(vfall_find_root, bracket=[rlo, rhi], method='brentq', 
                            args=(gravity,mw_atmos,mfp,visc,t_layer,p_layer, rho_p,w_convect))
                else:
                    rw_temp = solve_force_balance("rw", w_convect, gravity, mw_atmos, mfp,
                                                    visc, t_layer, p_layer, rho_p, rlo, rhi)
                find_root = False
            except ValueError:
                rlo = rlo/10
                rhi = rhi*10

        #fall velocity particle radius 
        if og_vfall: rw_layer = rw_temp.root
        else: rw_layer = rw_temp
        
        #   geometric std dev of lognormal size distribution
        lnsig2 = 0.5*np.log( sig )**2
        #   sigma floor for the purpose of alpha calculation
        sig_alpha = np.max( [1.1, sig] )    

<<<<<<< HEAD
        #   fsed at middle of layer (fsed_mid = fsed * z**b)
        if param is 'exp':
            fsed_mid = fsed * np.exp(z_layer / b) + eps
        else: # 'pow' or 'const'
            fsed_mid = fsed * z_layer ** b
    

        if fsed_mid > 1 :

            #   Bulk of precip at r > rw: exponent between rw and rw*sig
            alpha = (np.log(
                            vfall( rw_layer*sig_alpha,gravity,mw_atmos,mfp,visc,t_layer,p_layer, rho_p ) 
                            / w_convect )
                                / np.log( sig_alpha ))
=======
        #if fsed > 1 :
        #    #   Bulk of precip at r > rw: exponent between rw and rw*sig
        #    r_ = rw_layer*sig_alpha
        #else:
        #    #   Bulk of precip at r < rw: exponent between rw/sig and rw
        #    r_ = rw_layer/sig_alpha

        #if og_vfall:
        #    vf = vfall(r_, gravity, mw_atmos, mfp, visc, t_layer, p_layer,  rho_p)
        #else:
        #    vlo = 1e0; vhi = 1e6
        #    vf = solve_force_balance("vfall", r_, gravity, mw_atmos, mfp,
        #                                        visc, t_layer, p_layer, rho_p, vlo, vhi)

        #alpha = (np.log( vf / w_convect )
        #                     / np.log( r_ / rw_layer ))

        #   find alpha for power law fit vf = w(r/rw)^alpha
        def pow_law(r, alpha):
            return np.log(w_convect) + alpha * np.log (r / rw_layer) 

        r_, rup, dr = get_r_grid(r_min = rmin, n_radii = nrad)
        vfall_temp = []
        for j in range(len(r_)):
            if og_vfall:
                vfall_temp.append(vfall(r_[j], gravity, mw_atmos, mfp, visc, t_layer, p_layer, rho_p))
            else:
                vlo = 1e0; vhi = 1e6
                find_root = True
                while find_root:
                    try:
                        vfall_temp.append(solve_force_balance("vfall", r_[j], gravity, mw_atmos, 
                            mfp, visc, t_layer, p_layer, rho_p, vlo, vhi))
                        find_root = False
                    except ValueError:
                        vlo = vlo/10
                        vhi = vhi*10

        pars, cov = optimize.curve_fit(f=pow_law, xdata=r_, ydata=np.log(vfall_temp), p0=[0], 
                            bounds=(-np.inf, np.inf))
        alpha = pars[0]
>>>>>>> c0077c48


        #     EQN. 13 A&M 
        #   geometric mean radius of lognormal size distribution
        rg_layer = (fsed_mid**(1./alpha) *
                    rw_layer * np.exp( -(alpha+6)*lnsig2 ))

        #   droplet effective radius (cm)
        reff_layer = rg_layer*np.exp( 5*lnsig2 )

        #      EQN. 14 A&M
        #   column droplet number concentration (cm^-2)
        ndz_layer = (3*rho_atmos*qc_layer*dz_layer /
                    ( 4*np.pi*rho_p*rg_layer**3 ) * np.exp( -9*lnsig2 ))

    return qt_top, qc_layer,qt_layer, rg_layer,reff_layer,ndz_layer 

class Atmosphere():
<<<<<<< HEAD
    def __init__(self,condensibles, fsed=0.5, b=1, eps=1e-2, mh=1, mmw=2.2, sig=2.0, param='const'):
=======
    def __init__(self,condensibles,fsed = 0.5, mh=1,mmw=2.2,sig=2.0, verbose=True):
>>>>>>> c0077c48
        """
        Parameters
        ----------
        condensibles : list of str
            list of gases for which to consider as cloud species 
        fsed : float 
            Sedimentation efficiency. Jupiter ~3-6. Hot Jupiters ~ 0.1-1.
        b : float
            Sedimentation efficiency exponent (if param=exp or pow)
        mh : float 
            metalicity 
        mmw : float 
            MMW of the atmosphere 
        sig : float 
            Width of the log normal distribution for the particle sizes 
<<<<<<< HEAD
        param : str
            fsed parameterisation
            'const' (constant), 'exp' (exponential density derivation), 'pow' (power-law)
=======
        verbose : bool 
            Prints out warning statements throughout
>>>>>>> c0077c48
    
        """
        self.mh = mh
        self.mmw = mmw
        self.condensibles = condensibles
        self.fsed = fsed
        self.b = b
        self.sig = sig
<<<<<<< HEAD
        self.param = param
        self.eps = eps

    def ptk(self, df = None, filename=None,kz_min=1e5, Teff=None, **pd_kwargs):
=======
        self.verbose = verbose 
        #grab constants
        self.constants()

    def constants(self):
        #   Depth of the Lennard-Jones potential well for the atmosphere 
        # Used in the viscocity calculation (units are K) (Rosner, 2000)
        #   (78.6 for air, 71.4 for N2, 59.7 for H2)
        self.eps_k = 59.7
        #   diameter of atmospheric molecule (cm) (Rosner, 2000)
        #   (3.711e-8 for air, 3.798e-8 for N2, 2.827e-8 for H2)
        self.d_molecule = 2.827e-8

        #specific heat factor of the atmosphere 
        #7/2 comes from ideal gas assumption of permanent diatomic gas 
        #e.g. h2, o2, n2, air, no, co
        #this technically does increase slowly toward higher temperatures (>~700K)
        self.c_p_factor = 7./2.

        self.R_GAS = 8.3143e7
        self.AVOGADRO = 6.02e23
        self.K_BOLTZ = self.R_GAS / self.AVOGADRO

    def ptk(self, df = None, filename=None,
        kz_min=1e5,constant_kz=None,latent_heat=False, convective_overshoot=None,
        *pd_kwargs):
>>>>>>> c0077c48
        """
        Read in file or define dataframe. 
    
        Parameters
        ----------
        df : dataframe or dict
            Dataframe with "pressure"(bars),"temperature"(K). MUST have at least two 
            columns with names "pressure" and "temperature". 
            Optional columns include the eddy diffusion "kz" in cm^2/s CGS units, and 
            the convective heat flux 'chf' also in cgs (e.g. sigma_csg T^4)
        filename : str 
            Filename read in. Will be read in with pd.read_csv and should 
            result in two named headers "pressure"(bars),"temperature"(K). 
            Optional columns include the eddy diffusion "kz" in cm^2/s CGS units, and 
            the convective heat flux 'chf' also in cgs (e.g. sigma_csg T^4)
            Use pd_kwargs to ensure file is read in properly.
        kz_min : float, optional
            Minimum Kz value. This will reset everything below kz_min to kz_min. 
            Default = 1e5 cm2/s
        constant_kz : float, optional
            Constant value for kz, if kz is supplied in df or filename, 
            it will inheret that value and not use this constant_value
            Default = None 
        latent_heat : bool 
            optional, Default = False. The latent heat factors into the mixing length. 
            When False, the mixing length goes as the scale height 
            When True, the mixing length is scaled by the latent heat 
        convective_overshoot : float 
            Optional, Default is None. But the default value used in 
            Ackerman & Marley 2001 is 1./3. If you are unsure of what to pick, start 
            there. This is only used when the        
            This is ONLY used when a chf (convective heat flux) is supplied 
        pd_kwargs : kwargs
            Pandas key words for file read in. 
            If reading old style eddysed files, you would need: 
            skiprows=3, delim_whitespace=True, header=None, names=["ind","pressure","temperature","kz"]
        """
        #first read in dataframe, dict or file and sort by pressure
        if not isinstance(df, type(None)):
            if isinstance(df, dict): df = pd.DataFrame(df)
            df = df.sort_values('pressure')
        elif not isinstance(filename, type(None)):
            df = pd.read_csv(filename, **pd_kwargs)
            df = df.sort_values('pressure')

<<<<<<< HEAD
        self.pressure = np.array(df['pressure'])
        self.temperature = np.array(df['temperature'])
        if 'kz' in df.keys(): 
            if df.loc[df['kz']<kz_min].shape[0] > 0:
                df.loc[df['kz']<kz_min] = kz_min
                print('Overwriting some Kz values to minimum value set by kz_min') 
            self.kz = np.array(df['kz'])
        else:
            print('Kz not supplied. You can either add it as input here with p and t. Or, you can \
                    add it separately to the `Atmosphere.kz` function')
            self.kz = np.nan
        #r_atmos = 8.3143e7 / self.mmw
        self.r_atmos = 8.3143e7 / self.mmw
=======
>>>>>>> c0077c48

        #convert bars to dyne/cm^2 
        self.p_level = np.array(df['pressure'])*1e6
        self.t_level = np.array(df['temperature'])      
        self.get_atmo_parameters()
        self.get_kz_mixl(df, constant_kz, latent_heat, convective_overshoot, kz_min)


    def get_atmo_parameters(self):
        """Defines all the atmospheric parameters needed for the calculation

        Note: Some of this is repeated in the layer() function. 
        This is done on purpose because layer is used to get a "virtual"
        layer off the user input's grid. These parameters are also 
        needed, though, to get the initial mixing parameters from the user. 
        Therefore, we put them in both places. 
        """
        #   specific gas constant for atmosphere (erg/K/g)
        self.r_atmos = self.R_GAS / self.mmw
        
        # pressure thickess 
        dlnp = np.log( self.p_level[1:] / self.p_level[0:-1] ) #USED IN LAYER
        self.p_layer = 0.5*( self.p_level[1:] + self.p_level[0:-1]) #USED IN LAYER
        
        #   temperature gradient - we use this for the sub layering
        self.dtdlnp = ( self.t_level[0:-1] - self.t_level[1:] ) / dlnp #USED IN LAYER
        
        # get temperatures at layers
        self.t_layer = self.t_level[1:] + np.log( self.p_level[1:]/self.p_layer )*self.dtdlnp #USED IN LAYER

        #lapse ratio used for kz calculation if user asks for 
        # us ot calculate it based on convective heat flux
        self.lapse_ratio = ( self.t_level[1:] - self.t_level[0:-1] 
                            ) / dlnp / ( self.t_layer/self.c_p_factor )

        #   atmospheric density (g/cm^3)
        self.rho_atmos = self.p_layer / (self.r_atmos * self.t_layer)

<<<<<<< HEAD
        self.scale_h = self.r_atmos * self.t / self.g
=======
        #scale height (todo=make this gravity dependent)
        self.scale_h = self.r_atmos * self.t_layer / self.g

        #specific heat of atmosphere
        self.c_p = self.c_p_factor * self.r_atmos

        #get altitudes 
        self.dz_pmid = self.scale_h * np.log( self.p_level[1:]/self.p_layer )
>>>>>>> c0077c48

        self.dz_layer = self.scale_h * dlnp

        self.z_top = np.concatenate(([0],np.cumsum(self.dz_layer[::-1])))[::-1]

        self.z = self.z_top[1:]+self.dz_pmid

<<<<<<< HEAD
        # Teff
        if isinstance(Teff, type(None)):
            onebar = (np.abs(self.p_top/1e6 - 1.)).argmin()
            self.Teff = self.t_top[onebar]
        else:
            self.Teff = Teff

    def gravity(self, gravity=None, gravity_unit=None, radius=None, radius_unit=None, mass = None, mass_unit=None):
=======

    def get_kz_mixl(self, df, constant_kz, latent_heat, convective_overshoot,
     kz_min):
        """
        Computes kz profile and mixing length given user input. In brief the options are: 

        1) Input Kz
        2) Input constant kz
        3) Input convective heat flux (supply chf in df)
        3a) Input convective heat flux, correct for latent heat (supply chf in df and set latent_heat=True)
        and/or 3b) Input convective heat flux, correct for convective overshoot (supply chf, convective_overshoot=1/3)
        4) Set kz_min to prevent kz from going too low (any of the above and set kz_min~1e5)

        Parameters
        ----------
        df : dataframe or dict
            Dataframe from input with "pressure"(bars),"temperature"(K). MUST have at least two 
            columns with names "pressure" and "temperature". 
            Optional columns include the eddy diffusion "kz" in cm^2/s CGS units, and 
            the convective heat flux 'chf' also in cgs (e.g. sigma_csg T^4)
        constant_kz : float
            Constant value for kz, if kz is supplied in df or filename, 
            it will inheret that value and not use this constant_value
            Default = None 
        latent_heat : bool 
            optional, Default = False. The latent heat factors into the mixing length. 
            When False, the mixing length goes as the scale height 
            When True, the mixing length is scaled by the latent heat 
        convective_overshoot : float 
            Optional, Default is None. But the default value used in 
            Ackerman & Marley 2001 is 1./3. If you are unsure of what to pick, start 
            there. This is only used when the        
            This is ONLY used when a chf (convective heat flux) is supplied 
        kz_min : float
            Minimum Kz value. This will reset everything below kz_min to kz_min. 
            Default = 1e5 cm2/s
        """

        #MIXING LENGTH ASSUMPTIONS 
        if latent_heat:
            #   convective mixing length scale (cm): no less than 1/10 scale height
            self.mixl = np.array([np.max( [0.1, ilr] ) for ilr in self.lapse_ratio]) * self.scale_h
        else:
            #convective mixing length is the scale height
            self.mixl = 1 * self.scale_h


        #KZ OPTIONS 

        #   option 1) the user has supplied it in their file or dictionary
        if 'kz' in df.keys(): 
            if df.loc[df['kz']<kz_min].shape[0] > 0:
                df.loc[df['kz']<kz_min] = kz_min
                if self.verbose: print('Overwriting some Kz values to minimum value set by kz_min \n \
                    You can always turn off these warnings by setting verbose=False') 
            kz_level = np.array(df['kz'])
            self.kz = 0.5*(kz_level[1:] + kz_level[0:-1])
            self.chf = None

        #   option 2) the user wants a constant value
        elif not isinstance(constant_kz , type(None)):
            self.kz = np.zeros(df.shape[0]-1) + constant_kz
            self.chf = None

        #   option 3) the user wants to compute kz based on a convective heat flux 
        elif 'chf' in df.keys():
            self.chf =  np.array(df['chf'])


            #CONVECTIVE OVERSHOOT ON OR OFF
            #     sets the minimum allowed heat flux in a layer by assuming some overshoot
            #     the default value of 1/3 is arbitrary, allowing convective flux to fall faster than
            #     pressure scale height
            if not isinstance(convective_overshoot, type(None)):
                used = False
                nz = len(self.p_layer)
                for iz in range(nz-1,-1,-1):
                    ratio_min = (convective_overshoot)*self.p_level[iz]/self.p_level[iz+1] 
                    if self.chf[iz] < ratio_min*self.chf[iz+1]:
                        self.chf[iz] = self.chf[iz+1]*ratio_min
                        used=True
                if self.verbose: print('Convective overshoot was turned on. The convective heat flux \n \
                    has been adjusted such that it is not allowed to decrease more than {0} \n \
                    the pressure. This number is set with the convective_overshoot parameter. \n \
                    It can be disabled with convective_overshoot=None. To turn \n \
                    off these messages set verbose=False in Atmosphere'.format(convective_overshoot)) 

            #   vertical eddy diffusion coefficient (cm^2/s)
            #   from Gierasch and Conrath (1985)
            gc_kzz = ((1./3.) * self.scale_h * (self.mixl/self.scale_h)**(4./3.) * 
                    ( ( self.r_atmos*self.chf[1:] ) / ( self.rho_atmos*self.c_p  ) )**(1./3.)) 
            
            self.kz =  [np.max([i, kz_min]) for i in gc_kzz ]
        else:
            raise Exception("Users can define kz by: \n \
            1) Adding 'kz' as a column or key to your dataframe dict, or file \n \
            2) Defining constant-w-altitude kz through the constant_kz input \n  \
            3) Adding 'chf', the conective heat flux as a column to your \
            dataframe, dict or file.")

    def gravity(self, gravity=None, gravity_unit=None, radius=None, 
        radius_unit=None, mass = None, mass_unit=None):
>>>>>>> c0077c48
        """
        Get gravity based on mass and radius, or gravity inputs 

        Parameters
        ----------
        gravity : float 
            (Optional) Gravity of planet 
        gravity_unit : astropy.unit
            (Optional) Unit of Gravity
        radius : float 
            (Optional) radius of planet MUST be specified for thermal emission!
        radius_unit : astropy.unit
            (Optional) Unit of radius
        mass : float 
            (Optional) mass of planet 
        mass_unit : astropy.unit
            (Optional) Unit of mass   
        """
        if (mass is not None) and (radius is not None):
            m = (mass*mass_unit).to(u.g)
            r = (radius*radius_unit).to(u.cm)
            g = (c.G.cgs * m /  (r**2)).value
            self.g = g
            self.gravity_unit = 'cm/(s**2)'
        elif gravity is not None:
            g = (gravity*gravity_unit).to('cm/(s**2)')
            g = g.value
            self.g = g
            self.gravity_unit = 'cm/(s**2)'
        else: 
            raise Exception('Need to specify gravity or radius and mass + additional units')


    def kz(self,df = None, constant_kz=None, chf = None, kz_min = 1e5, latent_heat=False): 
        """
        Define Kz in CGS. Should be on same grid as pressure. This overwrites whatever was 
        defined in get_pt ! Users can define kz by: 
            1) Defining a DataFrame with keys 'pressure' (in bars), and 'kz'
            2) Defining constant kz 
            3) Supplying a convective heat flux and prescription for latent_heat

        Parameters
        ----------
        df : pandas.DataFrame, dict
            Dataframe or dictionary with 'kz' as one of the fields. 
        constant_kz : float 
            Constant value for kz in units of cm^2/s
        chf : ndarray 
            Convective heat flux in cgs units (e.g. sigma T^4). This will be used to compute 
            the kzz using the methodology of Gierasch and Conrath (1985)
        latent_heat : bool 
            optional, Default = False. The latent heat factors into the mixing length. 
            When False, the mixing length goes as the scale height 
            When True, the mixing length is scaled by the latent heat 
            This is ONLY used when a chf (convective heat flux) is supplied 
        """
        return "Depricating this function. Please use ptk instead. It has identical functionality."
        if not isinstance(df, type(None)):
            #will not need any convective heat flux 
            self.chf = None
            #reset to minimun value if specified by the user
            if df.loc[df['kz']<kz_min].shape[0] > 0:
                df.loc[df['kz']<kz_min] = kz_min
                print('Overwriting some Kz values to minimum value set by kz_min') 
            self.kz = np.array(df['kz'])
            #make sure pressure and kz are the same size 
            if len(self.kz) != len(self.pressure) : 
                raise Exception('Kzz and pressure are not the same length')

        elif not isinstance(constant_kz, type(None)):
            #will not need any convective heat flux
            self.chf = None
            self.kz = constant_kz
            if self.kz<kz_min:
                self.kz = kz_min
                print('Overwriting kz constant value to minimum value set by kz_min')

        elif not isinstance(chf, type(None)):
            def g_c_85(scale_h,r_atmos, chf, rho_atmos, c_p, lapse_ratio):
                #   convective mixing length scale (cm): no less than 1/10 scale height
                if latent_heat:
                    mixl = np.max( 0.1, lapse_ratio ) * scale_h
                else:
                    mixl = scale_h
                #   vertical eddy diffusion coefficient (cm^2/s)
                #   from Gierasch and Conrath (1985)
                gc_kzz = ((1./3.) * scale_h * (mixl/scale_h)**(4./3.) * 
                        ( ( r_atmos*chf ) / ( rho_atmos*c_p ) )**(1./3.)) 
                return np.max(gc_kzz, kz_min), mixl

            self.kz = g_c_85
            self.chf = chf

    def compute(self,directory = None, as_dict = True): 
        """
        Parameters
        ----------
        atmo : class 
            `Atmosphere` class 
        directory : str, optional 
            Directory string that describes where refrind files are 
        as_dict : bool 
            Default = True, option to view full output as dictionary

        Returns 
        -------
        dict 
            When as_dict=True. Dictionary output that contains full output. See tutorials for explanation of all output.        
        opd, w0, g0
            Extinction per layer, single scattering abledo, asymmetry parameter, 
            All are ndarrays that are nlayer by nwave
        """
        run = compute(self, directory = directory, as_dict = as_dict)
        return run

def calc_mie_db(gas_name, dir_refrind, dir_out, rmin = 1e-8, nradii = 60):
    """
    Function that calculations new Mie database using PyMieScatt. 

    Parameters
    ----------
    gas_name : list, str
        List of names of gasses. Or a single gas name. 
        See pyeddy.available() to see which ones are currently available. 
    dir_refrind : str 
        Directory where you store optical refractive index files that will be created. 
    dir_out: str 
        Directory where you want to store Mie parameter files. Will be stored as gas_name.Mieff. 
        BEWARE FILE OVERWRITES. 
    rmin : float , optional
        (Default=1e-5) Units of cm. The minimum radius to compute Mie parameters for. 
        Usually 0.1 microns is small enough. However, if you notice your mean particle radius 
        is on the low end, you may compute your grid to even lower particle sizes. 
    nradii : int, optional
        (Default=40) number of radii points to compute grid on. 40 grid points for exoplanets/BDs
        is generally sufficient. 

    Returns 
    -------
    Q extinction, Q scattering,  asymmetry * Q scattering, radius grid (cm), wavelength grid (um)

    The Q "efficiency factors" are = cross section / geometric cross section of particle
    """
    if isinstance(gas_name,str):
        gas_name = [gas_name]
    ngas = len(gas_name)

    for i in range(len(gas_name)): 
        print('Computing ' + gas_name[i])
        #Setup up a particle size grid on first run and calculate single-particle scattering
        
        #files will be saved in `directory`
        # obtaining refractive index data for each gas
        wave_in,nn,kk = get_refrind(gas_name[i],dir_refrind)
        nwave = len(wave_in)

        if i==0:
            #all these files need to be on the same grid
            radius, rup, dr = get_r_grid(r_min = rmin, n_radii = nradii)

            qext_all=np.zeros(shape=(nwave,nradii,ngas))
            qscat_all = np.zeros(shape=(nwave,nradii,ngas))
            cos_qscat_all=np.zeros(shape=(nwave,nradii,ngas))

        #get extinction, scattering, and asymmetry
        #all of these are  [nwave by nradii]
        qext_gas, qscat_gas, cos_qscat_gas = calc_new_mieff(wave_in, nn,kk, radius, rup, fort_calc_mie = False)

        #add to master matrix that contains the per gas Mie stuff
        qext_all[:,:,i], qscat_all[:,:,i], cos_qscat_all[:,:,i] = qext_gas, qscat_gas, cos_qscat_gas 

        #prepare format for old ass style
        wave = [nwave] + sum([[r]+list(wave_in) for r in radius],[])
        qscat = [nradii]  + sum([[np.nan]+list(iscat) for iscat in qscat_gas.T],[])
        qext = [np.nan]  + sum([[np.nan]+list(iext) for iext in qext_gas.T],[])
        cos_qscat = [np.nan]  + sum([[np.nan]+list(icos) for icos in cos_qscat_gas.T],[])

        pd.DataFrame({'wave':wave,'qscat':qscat,'qext':qext,'cos_qscat':cos_qscat}).to_csv(os.path.join(dir_out,gas_name[i]+".mieff"),
                                                                                   sep=' ',
                                                                                  index=False,header=None)
    return qext_all, qscat_all, cos_qscat_all, radius,wave_in

def get_mie(gas, directory):
    """
    Get Mie parameters from old ass formatted files
    """
    df = pd.read_csv(os.path.join(directory,gas+".mieff"),names=['wave','qscat','qext','cos_qscat'], delim_whitespace=True)

    nwave = int( df.iloc[0,0])
    nradii = int(df.iloc[0,1])

    #get the radii (all the rows where there the last three rows are nans)
    radii = df.loc[np.isnan(df['qscat'])]['wave'].values

    df = df.dropna()

    assert len(radii) == nradii , "Number of radii specified in header is not the same as number of radii."
    assert nwave*nradii == df.shape[0] , "Number of wavelength specified in header is not the same as number of waves in file"

    wave = df['wave'].values.reshape((nradii,nwave)).T
    qscat = df['qscat'].values.reshape((nradii,nwave)).T
    qext = df['qext'].values.reshape((nradii,nwave)).T
    cos_qscat = df['cos_qscat'].values.reshape((nradii,nwave)).T

    return qext,qscat, cos_qscat, nwave, radii,wave

def get_refrind(igas,directory): 
    """
    Reads reference files with wavelength, and refractory indecies. 
    This function relies on input files being structured as a 4 column file with 
    columns: index, wavelength (micron), nn, kk 

    Parameters
    ----------
    igas : str 
        Gas name 
    directory : str 
        Directory were reference files are located. 
    """
    filename = os.path.join(directory ,igas+".refrind")
    #put skiprows=1 in loadtxt to skip first line
    idummy, wave_in, nn, kk = np.loadtxt(open(filename,'rt').readlines(), unpack=True, usecols=[0,1,2,3])#[:-1]

    return wave_in,nn,kk

<<<<<<< HEAD
def get_r_grid(r_min=1e-8, r_max=5.4239131e-2, n_radii=60):
=======
def get_r_grid(r_min=1e-8, n_radii=60):
>>>>>>> c0077c48
    """
    Get spacing of radii to run Mie code

    r_min : float 
            Minimum radius to compute (cm)
    r_min : float 
            Maximum radius to compute (cm)
    n_radii : int
            Number of radii to compute 
    """

    radius = np.logspace(np.log10(r_min),np.log10(r_max),n_radii)
    rat = radius[1]/radius[0]
    rup = 2*rat / (rat+1) * radius
    dr = np.zeros(rup.shape)
    dr[1:] = rup[1:]-rup[:-1]
    dr[0] = dr[1]**2/dr[2]

    return radius, rup, dr

def og_get_r_grid(r_min=1e-8, n_radii=60):
    """
    Warning
    -------
    Original code from A&M code. 
    Discontinued function. See 'get_r_grid'.

    Get spacing of radii to run Mie code

    r_min : float 
        Minimum radius to compute (cm)

    n_radii : int
        Number of radii to compute 
    """
    vrat = 2.2 
    pw = 1. / 3.
    f1 = ( 2.0*vrat / ( 1.0 + vrat) )**pw
    f2 = (( 2.0 / ( 1.0 + vrat ) )**pw) * (vrat**(pw-1.0))

    radius = r_min * vrat**(np.linspace(0,n_radii-1,n_radii)/3.)
    rup = f1*radius
    dr = f2*radius

    return radius, rup, dr


def picaso_format(opd, w0, g0 ):
    df = pd.DataFrame(index=[ i for i in range(opd.shape[0]*opd.shape[1])], columns=['lvl','w','opd','w0','g0'])
    i = 0 
    LVL = []
    WV,OPD,WW0,GG0 =[],[],[],[]
    for j in range(opd.shape[0]):
           for w in range(opd.shape[1]):
                LVL +=[j+1]
                WV+=[w+1]
                OPD+=[opd[j,w]]
                WW0+=[w0[j,w]]
                GG0+=[g0[j,w]]
    df.iloc[:,0 ] = LVL
    df.iloc[:,1 ] = WV
    df.iloc[:,2 ] = OPD
    df.iloc[:,3 ] = WW0
    df.iloc[:,4 ] = GG0
    return df

def available():
    """
    Print all available gas condensates 
    """
    pvs = [i for i in dir(pvaps) if i != 'np' and '_' not in i]
    gas_p = [i for i in dir(gas_properties) if i != 'np' and '_' not in i]
    return list(np.intersect1d(gas_p, pvs))

def recommend_gas(pressure, temperature, mh, mmw, plot=False, legend='inside',**plot_kwargs):
    """
    Recommends condensate species for a users calculation. 

    Parameters
    ----------
    pressure : ndarray, list
        Pressure grid for user's pressure-temperature profile. Unit=bars
    temperature : ndarray, list 
        Temperature grid (should be on same grid as pressure input). Unit=Kelvin
    mh : float 
        Metallicity in NOT log units. Solar =1 
    mmw : float 
        Mean molecular weight of the atmosphere. Solar = 2.2 
    plot : bool, optional
        Default is False. Plots condensation curves against PT profile to 
        demonstrate why it has chose the gases it did. 
    plot_kwargs : kwargs 
        Plotting kwargs for bokeh figure

    Returns
    -------
    ndarray, ndarray
        pressure (bars), condensation temperature (Kelvin)
    """    
    if plot: 
        from bokeh.plotting import figure, show
<<<<<<< HEAD
        from bokeh.palettes import magma
        from bokeh.models import Legend
=======
        from bokeh.palettes import magma   
        plot_kwargs['y_range'] = plot_kwargs.get('y_range',[1e2,1e-3])
        plot_kwargs['plot_height'] = plot_kwargs.get('plot_height',400)
        plot_kwargs['plot_width'] = plot_kwargs.get('plot_width',600)
        plot_kwargs['x_axis_label'] = plot_kwargs.get('x_axis_label','Temperature (K)')
        plot_kwargs['y_axis_label'] = plot_kwargs.get('y_axis_label','Pressure (bars)')
        plot_kwargs['y_axis_type'] = plot_kwargs.get('y_axis_type','log')        
>>>>>>> c0077c48
        fig = figure(**plot_kwargs)

    all_gases = available()
    cond_ts = []
    recommend = []
    line_widths = []
    for gas_name in all_gases: #case sensitive names
        #grab p,t from eddysed
        cond_p,t = condensation_t(gas_name, mh, mmw)
        cond_ts +=[t]

        interp_cond_t = np.interp(pressure,cond_p,t)

        diff_curve = interp_cond_t - temperature

        if ((len(diff_curve[diff_curve>0]) > 0) & (len(diff_curve[diff_curve<0]) > 0)):
            recommend += [gas_name]
            line_widths +=[5]
        else: 
            line_widths +=[1]        

    if plot: 
        legend_it = []
        ngas = len(all_gases)
        cols = magma(ngas)
        if legend is 'inside':
            fig.line(temperature,pressure, legend_label='User',color='black',line_width=5,line_dash='dashed')
            for i in range(ngas):

                fig.line(cond_ts[i],cond_p, legend_label=all_gases[i],color=cols[i],line_width=line_widths[i])
        else:
            f = fig.line(temperature,pressure, color='black',line_width=5,line_dash='dashed')
            legend_it.append(('input profile', [f]))
            for i in range(ngas):

                f = fig.line(cond_ts[i],cond_p ,color=cols[i],line_width=line_widths[i])
                legend_it.append((all_gases[i], [f]))

        if legend is 'outside':
            legend = Legend(items=legend_it, location=(0, 0))
            legend.click_policy="mute"
            fig.add_layout(legend, 'right')   
        
        plot_format(fig)
        show(fig) 

    return recommend 


def condensation_t(gas_name, mh, mmw, pressure =  np.logspace(-6, 2, 20)):
    """
    Find condensation curve for any planet given a pressure. These are computed 
    based on pressure vapor curves defined in pvaps.py. 

    Default is to compute condensation temperature on a pressure grid 

    Parameters
    ----------
    gas_name : str 
        Name of gas, which is case sensitive. See print_available to see which 
        gases are available. 
    mh : float 
        Metallicity in NOT log units. Solar =1 
    mmw : float 
        Mean molecular weight of the atmosphere. Solar = 2.2 
    pressure : ndarray, list, float, optional 
        Grid of pressures (bars) to compute condensation temperatures on. 
        Default = np.logspace(-3,2,20)

    Returns
    -------
    ndarray, ndarray
        pressure (bars), condensation temperature (Kelvin)
    """
    if isinstance(pressure,(float,int)):
        pressure = [pressure]
    temps = []
    for p in pressure: 
        temp = optimize.root_scalar(find_cond_t, 
                        bracket=[10, 10000], method='brentq', 
                        args=(p, mh, mmw, gas_name))
        temps += [temp.root]
    return np.array(pressure), np.array(temps)

def hot_jupiter():
    directory = os.path.join(os.path.dirname(__file__), "reference",
                                   "hj.pt")

    df = pd.read_csv(directory,delim_whitespace=True, usecols=[1,2,3],
                  names = ['pressure','temperature','kz'],skiprows=1)
    df.loc[df['pressure']>12.8,'temperature'] = np.linspace(1822,2100,df.loc[df['pressure']>12.8].shape[0])
    return df

def brown_dwarf(): 
    directory = os.path.join(os.path.dirname(__file__), "reference",
                                   "t1000g100nc_m0.0.dat")

    df  = pd.read_csv(directory,skiprows=1,delim_whitespace=True,
                 header=None, usecols=[1,2,3],
                 names=['pressure','temperature','chf'])
    return df
<|MERGE_RESOLUTION|>--- conflicted
+++ resolved
@@ -100,7 +100,6 @@
 
     #   run original eddysed code
     if og_solver:
-<<<<<<< HEAD
         if atmo.param is 'pow':
             fsed_in = atmo.fsed /(max(atmo.z_top)**atmo.b)
         elif atmo.param is 'exp':
@@ -108,29 +107,21 @@
             fsed_in = (atmo.fsed-atmo.eps) / np.exp(atmo.z[0] / atmo.b)
         elif atmo.param is 'const':
             fsed_in = atmo.fsed; atmo.b = 0
-        qc, qt, rg, reff, ndz, qc_path = eddysed(atmo.t_top, atmo.p_top, atmo.t, atmo.p, 
-                                             condensibles, gas_mw, gas_mmr, rho_p , mmw, 
-                                             #atmo.g, atmo.kz, atmo.fsed, mh,atmo.sig, 
-                                             atmo.g, atmo.kz, fsed_in, mh,atmo.sig, 
-                                             atmo.z_top, atmo.b, atmo.eps, atmo.param)
-        pres_out = atmo.p
-        temp_out = atmo.t
-=======
         qc, qt, rg, reff, ndz, qc_path, mixl = eddysed(atmo.t_level, atmo.p_level, atmo.t_layer, atmo.p_layer, 
                                              condensibles, gas_mw, gas_mmr, rho_p , mmw, 
-                                             atmo.g, atmo.kz,
-                                             atmo.mixl, atmo.fsed, mh,atmo.sig, rmin, nradii,
+                                             atmo.g, atmo.kz, atmo.mixl, 
+                                             fsed_in, atmo.b, atmo.eps, atmo.z_top, atmo.param,
+                                             mh, atmo.sig, rmin, nradii,
                                              atmo.d_molecule,atmo.eps_k,atmo.c_p_factor,
                                              og_vfall, verbose=atmo.verbose)
         pres_out = atmo.p_layer
         temp_out = atmo.t_layer
->>>>>>> c0077c48
         z_out = atmo.z
 
     
     #   run new, direct solver
     else:
-        qc, qt, rg, reff, ndz, qc_path, pres_out, temp_out, z_out,mixl = direct_solver(atmo.t_level, atmo.p_level,
+        qc, qt, rg, reff, ndz, qc_path, pres_out, temp_out, z_out,mixl = direct_solver(atmo.t_layer, atmo.p_layer,
                                              condensibles, gas_mw, gas_mmr, rho_p , mmw, 
                                              atmo.g, atmo.kz, atmo.fsed, mh,atmo.sig, rmin, nradii, 
                                              atmo.d_molecule,atmo.eps_k,atmo.c_p_factor,
@@ -149,23 +140,14 @@
             fsed_out = fsed_in * z_out ** atmo.b
         return create_dict(qc, qt, rg, reff, ndz,opd, w0, g0, 
                            opd_gas,wave_in, pres_out, temp_out, condensibles,
-<<<<<<< HEAD
-                           mh,mmw, fsed_out, atmo.sig, nradii,rmin, z_out, atmo.dz_layer,
-                           atmo.scale_h) 
-=======
-                           mh,mmw, atmo.fsed, atmo.sig, nradii,rmin, z_out, atmo.dz_layer, 
+                           mh,mmw, fsed_out, atmo.sig, nradii,rmin, z_out, atmo.dz_layer, 
                            mixl, atmo.kz
                            ) 
->>>>>>> c0077c48
     else:
         return opd, w0, g0
 
 def create_dict(qc, qt, rg, reff, ndz,opd, w0, g0, opd_gas,wave,pressure,temperature, gas_names,
-<<<<<<< HEAD
-    mh,mmw,fsed,sig,nrad,rmin,z, dz_layer, scale_h):
-=======
     mh,mmw,fsed,sig,nrad,rmin,z, dz_layer, mixl, kz):
->>>>>>> c0077c48
     return {
         "pressure":pressure/1e6, 
         "pressure_unit":'bar',
@@ -190,16 +172,11 @@
         "fsed": fsed,
         "altitude":z,
         "layer_thickness":dz_layer,
-<<<<<<< HEAD
         "z_unit":'cm',
-        "scale_height":scale_h
-=======
-        "z_unit":'cm', 
         'mixing_length':mixl, 
         'mixing_length_unit':'cm',
         'kz':kz, 
         'kz_unit':'cm^2/s'
->>>>>>> c0077c48
     }
 
 def calc_optics(nwave, qc, qt, rg, reff, ndz,radius,dr,qext, qscat,cos_qscat,sig, rmin, nrad):
@@ -265,17 +242,10 @@
         for igas in range(ngas):
             # Optical depth for conservative geometric scatterers 
             if ndz[iz,igas] > 0:
-<<<<<<< HEAD
 
 #                if np.log10(rg[iz,igas]) < np.log10(rmin)+0.75*sig:
 #                    raise Exception ('There has been a calculated particle radii of {0}cm for the {1}th gas at the {2}th grid point. The minimum radius from the Mie grid is {3}cm, and youve requested a lognormal distribution of {4}. Therefore it is not possible to accurately compute the optical properties.'.format(str(rg[iz,igas]),str(igas),str(iz), str(rmin),str(sig)))
 #
-=======
-                
-                if np.log10(rg[iz,igas]) < np.log10(rmin)+0.75*sig:
-                    raise Exception ('There has been a calculated particle radii of {0}cm for the {1}th gas at the {2}th grid point. The minimum radius from the Mie grid is {3}cm, and youve requested a lognormal distribution of {4}. Therefore it is not possible to accurately compute the optical properties.'.format(str(rg[iz,igas]),str(igas),str(iz), str(rmin),str(sig)))
-
->>>>>>> c0077c48
                 r2 = rg[iz,igas]**2 * np.exp( 2*np.log( sig)**2 )
                 opd_layer[iz,igas] = 2.*PI*r2*ndz[iz,igas]
 
@@ -338,15 +308,11 @@
 
     return opd, w0, g0, opd_gas
 
-<<<<<<< HEAD
-def eddysed(t_top, p_top,t_mid, p_mid, condensibles, gas_mw, gas_mmr,rho_p,
-    mw_atmos,gravity, kz,fsed, mh,sig, z_top, b, eps, param, do_virtual=False, supsat=0):
-=======
 def eddysed(t_top, p_top,t_mid, p_mid, condensibles, 
     gas_mw, gas_mmr,rho_p,mw_atmos,gravity, kz,mixl,
-    fsed, mh,sig, rmin, nrad,d_molecule,eps_k,c_p_factor,
+    fsed, b, eps, z_top, param,
+    mh,sig, rmin, nrad,d_molecule,eps_k,c_p_factor,
     og_vfall=True,do_virtual=True, supsat=0, verbose=True):
->>>>>>> c0077c48
     """
     Given an atmosphere and condensates, calculate size and concentration
     of condensates in balance between eddy diffusion and sedimentation.
@@ -382,7 +348,6 @@
         Atmospheric metallicity in NON log units (e.g. 1 for 1x solar)
     sig : float 
         Width of the log normal particle distribution
-<<<<<<< HEAD
     z_top : float
         Altitude at top of atmosphere
     b : float
@@ -390,7 +355,6 @@
     param : str
         fsed parameterisation
         'const' (constant), 'exp' (exponential density derivation), 'pow' (power-law)
-=======
     d_molecule : float 
         diameter of atmospheric molecule (cm) (Rosner, 2000)
         (3.711e-8 for air, 3.798e-8 for N2, 2.827e-8 for H2)
@@ -407,7 +371,6 @@
         False does the updated one which runs a tad slower but is more consistent.
         The main effect of turning on False is particle sizes in the upper atmosphere 
         that are slightly bigger.
->>>>>>> c0077c48
     do_virtual : bool,optional 
         optional, Default = True which adds a virtual layer if the 
         species condenses below the model domain.
@@ -502,34 +465,12 @@
 
                     #we just need to overwrite 
                     #q_below from this output for the next routine
-<<<<<<< HEAD
-                    qc_v, qt_v, rg_v, reff_v,ndz_v,q_below = layer( igas, rho_p[i], t_layer, p_layer, 
-                        t_bot,t_base, p_bot, p_base,
-                         kz[-1], gravity, mw_atmos, gas_mw[i], q_below, supsat, fsed,sig,mh,
-                         z_bot, z_base, b, eps, param
-                     )
-
-        for iz in range(nz-1,-1,-1): #goes from BOA to TOA
-
-            qc[iz,i], qt[iz,i], rg[iz,i], reff[iz,i],ndz[iz,i],q_below = layer( igas, rho_p[i], t_mid[iz], p_mid[iz], 
-                t_top[iz],t_top[iz+1], p_top[iz], p_top[iz+1],
-                 kz[iz], gravity, mw_atmos, gas_mw[i], q_below, supsat, fsed,sig,mh,
-                 z_top[iz], z_top[iz+1], b, eps, param)
-
-            qc_path[i] = (qc_path[i] + qc[iz,i]*
-                            ( p_top[iz+1] - p_top[iz] ) / gravity)
-
-    return qc, qt, rg, reff, ndz, qc_path
-
-def layer(gas_name,rho_p, t_layer, p_layer, t_top, t_bot, p_top, p_bot,
-    kz, gravity, mw_atmos, gas_mw, q_below, supsat, fsed,sig,mh, 
-    z_top, z_bot, b, eps, param):
-=======
                     qc_v, qt_v, rg_v, reff_v,ndz_v,q_below = layer( igas, rho_p[i], 
                         #t,p layers, then t.p levels below and above
                         t_layer_virtual, p_layer_virtual, t_bot,t_base, p_bot, p_base,
                         kz[-1], mixl[-1], gravity, mw_atmos, gas_mw[i], q_below,
-                        supsat,fsed,sig,mh, rmin, nrad, d_molecule,eps_k,c_p_factor, #all scalaers
+                        supsat, fsed, b, eps, z_bot, z_base, param,
+                        sig,mh, rmin, nrad, d_molecule,eps_k,c_p_factor, #all scalaers
                         og_vfall
                     )
 
@@ -539,7 +480,8 @@
                 #t,p layers, then t.p levels below and above
                 t_mid[iz], p_mid[iz], t_top[iz], t_top[iz+1], p_top[iz], p_top[iz+1],
                 kz[iz], mixl[iz], gravity, mw_atmos, gas_mw[i], q_below,  
-                supsat,fsed,sig,mh, rmin, nrad, d_molecule,eps_k,c_p_factor, #all scalars
+                supsat, fsed, b, eps, z_top[iz], z_top[iz+1], param,
+                sig,mh, rmin, nrad, d_molecule,eps_k,c_p_factor, #all scalars
                 og_vfall
             )
 
@@ -549,9 +491,9 @@
 
 def layer(gas_name,rho_p, t_layer, p_layer, t_top, t_bot, p_top, p_bot,
     kz, mixl, gravity, mw_atmos, gas_mw, q_below,
-    supsat, fsed,sig,mh, rmin, nrad, d_molecule,eps_k,c_p_factor,
+    supsat, fsed, b, eps, z_top, z_bot, param,
+    sig,mh, rmin, nrad, d_molecule,eps_k,c_p_factor,
     og_vfall):
->>>>>>> c0077c48
     """
     Calculate layer condensate properties by iterating on optical depth
     in one model layer (convering on optical depth over sublayers)
@@ -592,7 +534,6 @@
         Width of the log normal particle distribution 
     mh : float 
         Metallicity NON log soar (1=1xSolar)
-<<<<<<< HEAD
     z_top : float
         Altitude at top of layer
     z_bot : float
@@ -602,7 +543,6 @@
     param : str
         fsed parameterisation
         'const' (constant), 'exp' (exponential density derivation), 'pow' (power-law)
-=======
     rmin : float 
         Minium radius on grid (cm)
     nrad : int 
@@ -620,7 +560,6 @@
         increasing temperature
     og_vfall : bool 
         Use original or new vfall calculation
->>>>>>> c0077c48
 
     Returns
     -------
@@ -709,12 +648,7 @@
         for isub in range(nsub): 
             qt_below = qt_bot_sub
             p_top_sub = p_bot_sub - dp_sub
-<<<<<<< HEAD
             dz_sub = scale_h * np.log( p_bot_sub/p_top_sub ) # width of layer
-            #print('dz',scale_h , p_bot_sub,p_top_sub )
-=======
-            dz_sub = scale_h * np.log( p_bot_sub/p_top_sub )
->>>>>>> c0077c48
             p_sub = 0.5*( p_bot_sub + p_top_sub )
             #################### CHECK #####################
             z_top_sub = z_bot_sub + dz_sub
@@ -724,11 +658,8 @@
             qt_top, qc_sub, qt_sub, rg_sub, reff_sub,ndz_sub= calc_qc(
                     gas_name, supsat, t_sub, p_sub,r_atmos, r_cloud,
                         qt_below, mixl, dz_sub, gravity,mw_atmos,mfp,visc,
-<<<<<<< HEAD
-                        rho_p,w_convect,fsed,sig,mh, z_bot_sub, z_sub, b, eps, scale_h, param)
-=======
-                        rho_p,w_convect,fsed,sig,mh, rmin, nrad, og_vfall)
->>>>>>> c0077c48
+                        rho_p,w_convect, fsed, b, eps, param, z_bot_sub, z_sub, 
+                        sig,mh, rmin, nrad, og_vfall)
 
 
             #   vertical sums
@@ -780,11 +711,8 @@
 
 def calc_qc(gas_name, supsat, t_layer, p_layer
     ,r_atmos, r_cloud, q_below, mixl, dz_layer, gravity,mw_atmos
-<<<<<<< HEAD
-    ,mfp,visc,rho_p,w_convect, fsed,sig,mh, z_bot, z_layer, b, eps, scale_h, param):
-=======
-    ,mfp,visc,rho_p,w_convect, fsed,sig,mh, rmin, nrad, og_vfall=True):
->>>>>>> c0077c48
+    ,mfp,visc,rho_p,w_convect, fsed, b, eps, param, z_bot, z_layer, param,
+    sig, mh, rmin, nrad, og_vfall=True):
     """
     Calculate condensate optical depth and effective radius for a layer,
     assuming geometric scatterers. 
@@ -902,14 +830,9 @@
         while find_root:
             try:
                 qt_top = optimize.root_scalar(advdiff, bracket=[qlo, qhi], method='brentq',
-<<<<<<< HEAD
                             args=(ad_qbelow,ad_qvs, ad_mixl,ad_dz ,ad_rainf,
                                 z_bot, b, param)
                                 )#, xtol = 1e-20)
-=======
-                            args=(ad_qbelow,ad_qvs, ad_mixl,ad_dz ,ad_rainf))#,
-                                #xtol = 1e-20)
->>>>>>> c0077c48
                 find_root = False
             except ValueError:
                 qlo = qlo/10
@@ -955,39 +878,6 @@
         #   sigma floor for the purpose of alpha calculation
         sig_alpha = np.max( [1.1, sig] )    
 
-<<<<<<< HEAD
-        #   fsed at middle of layer (fsed_mid = fsed * z**b)
-        if param is 'exp':
-            fsed_mid = fsed * np.exp(z_layer / b) + eps
-        else: # 'pow' or 'const'
-            fsed_mid = fsed * z_layer ** b
-    
-
-        if fsed_mid > 1 :
-
-            #   Bulk of precip at r > rw: exponent between rw and rw*sig
-            alpha = (np.log(
-                            vfall( rw_layer*sig_alpha,gravity,mw_atmos,mfp,visc,t_layer,p_layer, rho_p ) 
-                            / w_convect )
-                                / np.log( sig_alpha ))
-=======
-        #if fsed > 1 :
-        #    #   Bulk of precip at r > rw: exponent between rw and rw*sig
-        #    r_ = rw_layer*sig_alpha
-        #else:
-        #    #   Bulk of precip at r < rw: exponent between rw/sig and rw
-        #    r_ = rw_layer/sig_alpha
-
-        #if og_vfall:
-        #    vf = vfall(r_, gravity, mw_atmos, mfp, visc, t_layer, p_layer,  rho_p)
-        #else:
-        #    vlo = 1e0; vhi = 1e6
-        #    vf = solve_force_balance("vfall", r_, gravity, mw_atmos, mfp,
-        #                                        visc, t_layer, p_layer, rho_p, vlo, vhi)
-
-        #alpha = (np.log( vf / w_convect )
-        #                     / np.log( r_ / rw_layer ))
-
         #   find alpha for power law fit vf = w(r/rw)^alpha
         def pow_law(r, alpha):
             return np.log(w_convect) + alpha * np.log (r / rw_layer) 
@@ -1012,7 +902,6 @@
         pars, cov = optimize.curve_fit(f=pow_law, xdata=r_, ydata=np.log(vfall_temp), p0=[0], 
                             bounds=(-np.inf, np.inf))
         alpha = pars[0]
->>>>>>> c0077c48
 
 
         #     EQN. 13 A&M 
@@ -1031,11 +920,8 @@
     return qt_top, qc_layer,qt_layer, rg_layer,reff_layer,ndz_layer 
 
 class Atmosphere():
-<<<<<<< HEAD
-    def __init__(self,condensibles, fsed=0.5, b=1, eps=1e-2, mh=1, mmw=2.2, sig=2.0, param='const'):
-=======
-    def __init__(self,condensibles,fsed = 0.5, mh=1,mmw=2.2,sig=2.0, verbose=True):
->>>>>>> c0077c48
+    def __init__(self,condensibles, fsed=0.5, b=1, eps=1e-2, mh=1, mmw=2.2, sig=2.0,
+                    param='const', verbose=True):
         """
         Parameters
         ----------
@@ -1051,14 +937,11 @@
             MMW of the atmosphere 
         sig : float 
             Width of the log normal distribution for the particle sizes 
-<<<<<<< HEAD
         param : str
             fsed parameterisation
             'const' (constant), 'exp' (exponential density derivation), 'pow' (power-law)
-=======
         verbose : bool 
             Prints out warning statements throughout
->>>>>>> c0077c48
     
         """
         self.mh = mh
@@ -1067,12 +950,8 @@
         self.fsed = fsed
         self.b = b
         self.sig = sig
-<<<<<<< HEAD
         self.param = param
         self.eps = eps
-
-    def ptk(self, df = None, filename=None,kz_min=1e5, Teff=None, **pd_kwargs):
-=======
         self.verbose = verbose 
         #grab constants
         self.constants()
@@ -1097,9 +976,8 @@
         self.K_BOLTZ = self.R_GAS / self.AVOGADRO
 
     def ptk(self, df = None, filename=None,
-        kz_min=1e5,constant_kz=None,latent_heat=False, convective_overshoot=None,
-        *pd_kwargs):
->>>>>>> c0077c48
+        kz_min=1e5, constant_kz=None, latent_heat=False, convective_overshoot=None,
+        Teff=None, **pd_kwargs):
         """
         Read in file or define dataframe. 
     
@@ -1145,23 +1023,6 @@
             df = pd.read_csv(filename, **pd_kwargs)
             df = df.sort_values('pressure')
 
-<<<<<<< HEAD
-        self.pressure = np.array(df['pressure'])
-        self.temperature = np.array(df['temperature'])
-        if 'kz' in df.keys(): 
-            if df.loc[df['kz']<kz_min].shape[0] > 0:
-                df.loc[df['kz']<kz_min] = kz_min
-                print('Overwriting some Kz values to minimum value set by kz_min') 
-            self.kz = np.array(df['kz'])
-        else:
-            print('Kz not supplied. You can either add it as input here with p and t. Or, you can \
-                    add it separately to the `Atmosphere.kz` function')
-            self.kz = np.nan
-        #r_atmos = 8.3143e7 / self.mmw
-        self.r_atmos = 8.3143e7 / self.mmw
-=======
->>>>>>> c0077c48
-
         #convert bars to dyne/cm^2 
         self.p_level = np.array(df['pressure'])*1e6
         self.t_level = np.array(df['temperature'])      
@@ -1199,9 +1060,6 @@
         #   atmospheric density (g/cm^3)
         self.rho_atmos = self.p_layer / (self.r_atmos * self.t_layer)
 
-<<<<<<< HEAD
-        self.scale_h = self.r_atmos * self.t / self.g
-=======
         #scale height (todo=make this gravity dependent)
         self.scale_h = self.r_atmos * self.t_layer / self.g
 
@@ -1210,7 +1068,6 @@
 
         #get altitudes 
         self.dz_pmid = self.scale_h * np.log( self.p_level[1:]/self.p_layer )
->>>>>>> c0077c48
 
         self.dz_layer = self.scale_h * dlnp
 
@@ -1218,7 +1075,6 @@
 
         self.z = self.z_top[1:]+self.dz_pmid
 
-<<<<<<< HEAD
         # Teff
         if isinstance(Teff, type(None)):
             onebar = (np.abs(self.p_top/1e6 - 1.)).argmin()
@@ -1226,8 +1082,6 @@
         else:
             self.Teff = Teff
 
-    def gravity(self, gravity=None, gravity_unit=None, radius=None, radius_unit=None, mass = None, mass_unit=None):
-=======
 
     def get_kz_mixl(self, df, constant_kz, latent_heat, convective_overshoot,
      kz_min):
@@ -1330,7 +1184,6 @@
 
     def gravity(self, gravity=None, gravity_unit=None, radius=None, 
         radius_unit=None, mass = None, mass_unit=None):
->>>>>>> c0077c48
         """
         Get gravity based on mass and radius, or gravity inputs 
 
@@ -1556,11 +1409,7 @@
 
     return wave_in,nn,kk
 
-<<<<<<< HEAD
 def get_r_grid(r_min=1e-8, r_max=5.4239131e-2, n_radii=60):
-=======
-def get_r_grid(r_min=1e-8, n_radii=60):
->>>>>>> c0077c48
     """
     Get spacing of radii to run Mie code
 
@@ -1662,10 +1511,7 @@
     """    
     if plot: 
         from bokeh.plotting import figure, show
-<<<<<<< HEAD
-        from bokeh.palettes import magma
         from bokeh.models import Legend
-=======
         from bokeh.palettes import magma   
         plot_kwargs['y_range'] = plot_kwargs.get('y_range',[1e2,1e-3])
         plot_kwargs['plot_height'] = plot_kwargs.get('plot_height',400)
@@ -1673,7 +1519,6 @@
         plot_kwargs['x_axis_label'] = plot_kwargs.get('x_axis_label','Temperature (K)')
         plot_kwargs['y_axis_label'] = plot_kwargs.get('y_axis_label','Pressure (bars)')
         plot_kwargs['y_axis_type'] = plot_kwargs.get('y_axis_type','log')        
->>>>>>> c0077c48
         fig = figure(**plot_kwargs)
 
     all_gases = available()

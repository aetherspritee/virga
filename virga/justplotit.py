--- conflicted
+++ resolved
@@ -178,8 +178,7 @@
             p1.line(i, 'pressure', source=s1, alpha=1,color=color[indx] ,line_width=4,legend_label=i,line_dash=lines[j])
             p2.line('r', i, source=s2,color=color[indx] ,line_width=4,line_dash=lines[j])
 
-<<<<<<< HEAD
-=======
+
     r_g = out['droplet_eff_r']
     pressure = out['pressure']
 
@@ -212,19 +211,12 @@
     #add to r_g for that plot 
     df_r_g['average'] = [pressure[nl]]*len(pressure)
     df_r_g['horizontal'] = np.linspace(np.amin(r_g[r_g>0]), np.amax(r_g) , len(pressure))
->>>>>>> 4070aa56
-
 
     p1.line('horizontal', 'average', source=s1, color='black',line_width=3,line_dash='dashed')
     p1.legend.location = 'bottom_left'
     return row(p1, p2), dndr
 
-<<<<<<< HEAD
 def opd_by_gas(out, gas = None, color = magma, **kwargs):
-=======
-
-def opd_by_gas(out,color = magma,**kwargs):
->>>>>>> 4070aa56
     """
     Optical depth for conservative geometric scatteres separated by gas.
     E.g. [Fig 7 in Morley+2012](https://arxiv.org/pdf/1206.4313.pdf)  
